<?xml version="1.0" encoding="UTF-8"?>
<project xmlns="http://maven.apache.org/POM/4.0.0" xmlns:xsi="http://www.w3.org/2001/XMLSchema-instance"
         xsi:schemaLocation="http://maven.apache.org/POM/4.0.0 http://maven.apache.org/maven-v4_0_0.xsd">

    <modelVersion>4.0.0</modelVersion>
    <groupId>com.graphhopper</groupId>
    <artifactId>graphhopper-web-api</artifactId>
    <packaging>jar</packaging>
<<<<<<< HEAD
    <version>0.12.caocao-SNAPSHOT</version>
=======
    <version>0.13-SNAPSHOT</version>
>>>>>>> c5cc2a00
    <name>GraphHopper Web API</name>
    <description>JSON Representation of the API classes</description>

    <parent>
        <groupId>com.graphhopper</groupId>
        <artifactId>graphhopper-parent</artifactId>
<<<<<<< HEAD
        <version>0.12.caocao-SNAPSHOT</version>
=======
        <version>0.13-SNAPSHOT</version>
>>>>>>> c5cc2a00
    </parent>

    <dependencies>
        <dependency>
            <groupId>com.graphhopper</groupId>
            <artifactId>graphhopper-api</artifactId>
            <version>${project.parent.version}</version>
        </dependency>
        <dependency>
            <groupId>com.fasterxml.jackson.core</groupId>
            <artifactId>jackson-core</artifactId>
            <version>${jackson.version}</version>
        </dependency>
        <dependency>
            <groupId>com.fasterxml.jackson.core</groupId>
            <artifactId>jackson-databind</artifactId>
            <version>${jackson.version}</version>
        </dependency>
        <dependency>
            <groupId>com.graphhopper.external</groupId>
            <artifactId>jackson-datatype-jts</artifactId>
            <version>0.12-2.5-1</version>
        </dependency>
        <dependency>
            <groupId>io.dropwizard</groupId>
            <artifactId>dropwizard-testing</artifactId>
            <version>${dropwizard.version}</version>
            <scope>test</scope>
        </dependency>
    </dependencies>

    <build>
        <plugins>
            <plugin>
                <groupId>org.apache.maven.plugins</groupId>
                <artifactId>maven-compiler-plugin</artifactId>
                <configuration>
                    <source>1.8</source>
                    <target>1.8</target>
                </configuration>
            </plugin>
        </plugins>
    </build>

</project>

<|MERGE_RESOLUTION|>--- conflicted
+++ resolved
@@ -6,22 +6,14 @@
     <groupId>com.graphhopper</groupId>
     <artifactId>graphhopper-web-api</artifactId>
     <packaging>jar</packaging>
-<<<<<<< HEAD
     <version>0.12.caocao-SNAPSHOT</version>
-=======
-    <version>0.13-SNAPSHOT</version>
->>>>>>> c5cc2a00
     <name>GraphHopper Web API</name>
     <description>JSON Representation of the API classes</description>
 
     <parent>
         <groupId>com.graphhopper</groupId>
         <artifactId>graphhopper-parent</artifactId>
-<<<<<<< HEAD
         <version>0.12.caocao-SNAPSHOT</version>
-=======
-        <version>0.13-SNAPSHOT</version>
->>>>>>> c5cc2a00
     </parent>
 
     <dependencies>
