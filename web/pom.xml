--- conflicted
+++ resolved
@@ -46,7 +46,6 @@
             <version>1.1.2</version>
         </dependency>
         <dependency>
-<<<<<<< HEAD
             <groupId>io.dropwizard</groupId>
             <artifactId>dropwizard-assets</artifactId>
             <version>1.1.2</version>
@@ -57,14 +56,14 @@
             <version>1.1.2</version>
             <scope>test</scope>
         </dependency>
-=======
+
+        <!-- for integration tests of service -->
+        <dependency>
             <groupId>com.graphhopper</groupId>
             <artifactId>directions-api-client-hc</artifactId>
             <version>0.10-SNAPSHOT</version>
             <scope>test</scope>
         </dependency>
-
->>>>>>> fe4b9f06
     </dependencies>
 
     <build>
