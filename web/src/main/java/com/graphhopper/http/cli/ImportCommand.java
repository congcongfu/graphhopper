--- conflicted
+++ resolved
@@ -18,11 +18,7 @@
 
 package com.graphhopper.http.cli;
 
-<<<<<<< HEAD
 import com.google.transit.realtime.GtfsRealtime;
-=======
-import com.fasterxml.jackson.databind.ObjectMapper;
->>>>>>> e6f0aa85
 import com.graphhopper.http.GraphHopperManaged;
 import com.graphhopper.http.GraphHopperServerConfiguration;
 import com.graphhopper.reader.gtfs.GraphHopperGtfs;
@@ -40,15 +36,11 @@
 
 public class ImportCommand extends ConfiguredCommand<GraphHopperServerConfiguration> {
 
-    private final ObjectMapper objectMapper;
-
-    public ImportCommand(ObjectMapper objectMapper) {
+    public ImportCommand() {
         super("import", "creates the graphhopper files used for later (faster) starts");
-        this.objectMapper = objectMapper;
     }
 
     @Override
-<<<<<<< HEAD
     protected void run(Bootstrap<GraphHopperServerConfiguration> bootstrap, Namespace namespace, GraphHopperServerConfiguration configuration) throws Exception {
         if (configuration.getGraphHopperConfiguration().has("gtfs.file")) {
             final PtFlagEncoder ptFlagEncoder = new PtFlagEncoder();
@@ -61,17 +53,11 @@
                     configuration.getGraphHopperConfiguration().has("datareader.file") ? Arrays.asList(configuration.getGraphHopperConfiguration().get("datareader.file", "").split(",")) : Collections.emptyList());
             graphHopperStorage.close();
         } else {
-            final GraphHopperManaged graphHopper = new GraphHopperManaged(configuration.getGraphHopperConfiguration());
+            final GraphHopperManaged graphHopper = new GraphHopperManaged(configuration.getGraphHopperConfiguration(), bootstrap.getObjectMapper());
             graphHopper.start();
             graphHopper.stop();
         }
 
-=======
-    protected void run(Bootstrap<GraphHopperServerConfiguration> bootstrap, Namespace namespace, GraphHopperServerConfiguration configuration) {
-        final GraphHopperManaged graphHopper = new GraphHopperManaged(configuration.getGraphHopperConfiguration(), objectMapper);
-        graphHopper.start();
-        graphHopper.stop();
->>>>>>> e6f0aa85
     }
 
 }