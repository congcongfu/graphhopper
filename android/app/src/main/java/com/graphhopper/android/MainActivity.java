--- conflicted
+++ resolved
@@ -73,11 +73,7 @@
     private volatile boolean prepareInProgress = false;
     private volatile boolean shortestPathRunning = false;
     private String currentArea = "berlin";
-<<<<<<< HEAD
-    private String fileListURL = "https://graphhopper.com/public/maps/0.5/";
-=======
     private String fileListURL = "http://download2.graphhopper.com/public/maps/0.6/";
->>>>>>> e2aa1425
     private String prefixURL = fileListURL;
     private String downloadURL;
     private File mapsFolder;
