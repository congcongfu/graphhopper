--- conflicted
+++ resolved
@@ -4,11 +4,7 @@
     <modelVersion>4.0.0</modelVersion>
     <groupId>com.graphhopper</groupId>
     <artifactId>graphhopper-android</artifactId>
-<<<<<<< HEAD
     <version>0.12.caocao-SNAPSHOT</version>
-=======
-    <version>0.13-SNAPSHOT</version>
->>>>>>> c5cc2a00
     <name>GraphHopper Android</name>
     <packaging>apk</packaging>    
     <organization>
@@ -20,11 +16,7 @@
         <relativePath>../..</relativePath>
         <groupId>com.graphhopper</groupId>
         <artifactId>graphhopper-parent</artifactId>    	
-<<<<<<< HEAD
         <version>0.12.caocao-SNAPSHOT</version>
-=======
-        <version>0.13-SNAPSHOT</version>
->>>>>>> c5cc2a00
     </parent>
     <properties>
         <vtm.version>0.10.0</vtm.version>
