<<<<<<< HEAD
///*
// *  Licensed to GraphHopper GmbH under one or more contributor
// *  license agreements. See the NOTICE file distributed with this work for
// *  additional information regarding copyright ownership.
// *
// *  GraphHopper GmbH licenses this file to you under the Apache License,
// *  Version 2.0 (the "License"); you may not use this file except in
// *  compliance with the License. You may obtain a copy of the License at
// *
// *       http://www.apache.org/licenses/LICENSE-2.0
// *
// *  Unless required by applicable law or agreed to in writing, software
// *  distributed under the License is distributed on an "AS IS" BASIS,
// *  WITHOUT WARRANTIES OR CONDITIONS OF ANY KIND, either express or implied.
// *  See the License for the specific language governing permissions and
// *  limitations under the License.
// */
//package com.graphhopper.reader.osm;
//
//import com.graphhopper.reader.osm.OSMTurnRelation.Type;
//import com.graphhopper.routing.EdgeBasedRoutingAlgorithmTest;
//import com.graphhopper.routing.util.CarFlagEncoder;
//import com.graphhopper.routing.util.EncodingManager;
//import com.graphhopper.storage.GraphBuilder;
//import com.graphhopper.storage.GraphHopperStorage;
//import com.graphhopper.util.EdgeExplorer;
//import org.junit.Test;
//
//import java.util.Collection;
//import java.util.HashMap;
//import java.util.Iterator;
//import java.util.Map;
//
//import static org.junit.Assert.assertEquals;
//
///**
// * @author Peter Karich
// */
//public class OSMTurnRelationTest {
//    @Test
//    public void testGetRestrictionAsEntries() {
//        CarFlagEncoder encoder = new CarFlagEncoder(5, 5, 1);
//        final Map<Long, Integer> osmNodeToInternal = new HashMap<>();
//        final Map<Integer, Long> internalToOSMEdge = new HashMap<>();
//
//        osmNodeToInternal.put(3L, 3);
//        // edge ids are only stored if they occured before in an OSMRelation
//        internalToOSMEdge.put(3, 3L);
//        internalToOSMEdge.put(4, 4L);
//
//        GraphHopperStorage ghStorage = new GraphBuilder(new EncodingManager(encoder)).create();
//        EdgeBasedRoutingAlgorithmTest.initGraph(ghStorage);
//        OSMReader osmReader = new OSMReader(ghStorage) {
//
//            @Override
//            public int getInternalNodeIdOfOsmNode(long nodeOsmId) {
//                return osmNodeToInternal.get(nodeOsmId);
//            }
//
//            @Override
//            public long getOsmIdOfInternalEdge(int edgeId) {
//                Long l = internalToOSMEdge.get(edgeId);
//                if (l == null)
//                    return -1;
//                return l;
//            }
//        };
//
//        EdgeExplorer edgeExplorer = ghStorage.createEdgeExplorer();
//
//        // TYPE == ONLY
//        OSMTurnRelation instance = new OSMTurnRelation(4, 3, 3, Type.ONLY);
//        Collection<OSMTurnRelation.TurnCostTableEntry> result
//                = instance.getRestrictionAsEntries(encoder, edgeExplorer, edgeExplorer, osmReader);
//
//        assertEquals(2, result.size());
//        Iterator<OSMTurnRelation.TurnCostTableEntry> iter = result.iterator();
//        OSMTurnRelation.TurnCostTableEntry entry = iter.next();
//        assertEquals(4, entry.edgeFrom);
//        assertEquals(6, entry.edgeTo);
//        assertEquals(3, entry.nodeVia);
//
//        entry = iter.next();
//        assertEquals(4, entry.edgeFrom);
//        assertEquals(2, entry.edgeTo);
//        assertEquals(3, entry.nodeVia);
//
//        // TYPE == NOT
//        instance = new OSMTurnRelation(4, 3, 3, Type.NOT);
//        result = instance.getRestrictionAsEntries(encoder, edgeExplorer, edgeExplorer, osmReader);
//
//        assertEquals(1, result.size());
//        iter = result.iterator();
//        entry = iter.next();
//        assertEquals(4, entry.edgeFrom);
//        assertEquals(3, entry.edgeTo);
//        assertEquals(3, entry.nodeVia);
//    }
//
//}
=======
/*
 *  Licensed to GraphHopper GmbH under one or more contributor
 *  license agreements. See the NOTICE file distributed with this work for
 *  additional information regarding copyright ownership.
 *
 *  GraphHopper GmbH licenses this file to you under the Apache License,
 *  Version 2.0 (the "License"); you may not use this file except in
 *  compliance with the License. You may obtain a copy of the License at
 *
 *       http://www.apache.org/licenses/LICENSE-2.0
 *
 *  Unless required by applicable law or agreed to in writing, software
 *  distributed under the License is distributed on an "AS IS" BASIS,
 *  WITHOUT WARRANTIES OR CONDITIONS OF ANY KIND, either express or implied.
 *  See the License for the specific language governing permissions and
 *  limitations under the License.
 */
package com.graphhopper.reader.osm;

import com.graphhopper.reader.osm.OSMTurnRelation.Type;
import com.graphhopper.routing.EdgeBasedRoutingAlgorithmTest;
import com.graphhopper.routing.util.CarFlagEncoder;
import com.graphhopper.routing.util.EncodingManager;
import com.graphhopper.storage.GraphBuilder;
import com.graphhopper.storage.GraphHopperStorage;
import com.graphhopper.util.EdgeExplorer;
import org.junit.Test;

import java.util.Collection;
import java.util.HashMap;
import java.util.Iterator;
import java.util.Map;

import static org.junit.Assert.assertEquals;

/**
 * @author Peter Karich
 */
public class OSMTurnRelationTest {
    @Test
    public void testGetRestrictionAsEntries() {
        CarFlagEncoder encoder = new CarFlagEncoder(5, 5, 1);
        final Map<Long, Integer> osmNodeToInternal = new HashMap<>();
        final Map<Integer, Long> internalToOSMEdge = new HashMap<>();

        osmNodeToInternal.put(3L, 3);
        // edge ids are only stored if they occured before in an OSMRelation
        internalToOSMEdge.put(3, 3L);
        internalToOSMEdge.put(4, 4L);

        GraphHopperStorage ghStorage = new GraphBuilder(EncodingManager.create(encoder)).create();
        EdgeBasedRoutingAlgorithmTest.initGraph(ghStorage);
        OSMReader osmReader = new OSMReader(ghStorage) {

            @Override
            public int getInternalNodeIdOfOsmNode(long nodeOsmId) {
                return osmNodeToInternal.get(nodeOsmId);
            }

            @Override
            public long getOsmIdOfInternalEdge(int edgeId) {
                Long l = internalToOSMEdge.get(edgeId);
                if (l == null)
                    return -1;
                return l;
            }
        };

        EdgeExplorer edgeExplorer = ghStorage.createEdgeExplorer();

        // TYPE == ONLY
        OSMTurnRelation instance = new OSMTurnRelation(4, 3, 3, Type.ONLY);
        Collection<OSMTurnRelation.TurnCostTableEntry> result
                = instance.getRestrictionAsEntries(encoder, edgeExplorer, edgeExplorer, osmReader);

        assertEquals(2, result.size());
        Iterator<OSMTurnRelation.TurnCostTableEntry> iter = result.iterator();
        OSMTurnRelation.TurnCostTableEntry entry = iter.next();
        assertEquals(4, entry.edgeFrom);
        assertEquals(6, entry.edgeTo);
        assertEquals(3, entry.nodeVia);

        entry = iter.next();
        assertEquals(4, entry.edgeFrom);
        assertEquals(2, entry.edgeTo);
        assertEquals(3, entry.nodeVia);

        // TYPE == NOT
        instance = new OSMTurnRelation(4, 3, 3, Type.NOT);
        result = instance.getRestrictionAsEntries(encoder, edgeExplorer, edgeExplorer, osmReader);

        assertEquals(1, result.size());
        iter = result.iterator();
        entry = iter.next();
        assertEquals(4, entry.edgeFrom);
        assertEquals(3, entry.edgeTo);
        assertEquals(3, entry.nodeVia);
    }

}
>>>>>>> c5cc2a00
<|MERGE_RESOLUTION|>--- conflicted
+++ resolved
@@ -1,105 +1,3 @@
-<<<<<<< HEAD
-///*
-// *  Licensed to GraphHopper GmbH under one or more contributor
-// *  license agreements. See the NOTICE file distributed with this work for
-// *  additional information regarding copyright ownership.
-// *
-// *  GraphHopper GmbH licenses this file to you under the Apache License,
-// *  Version 2.0 (the "License"); you may not use this file except in
-// *  compliance with the License. You may obtain a copy of the License at
-// *
-// *       http://www.apache.org/licenses/LICENSE-2.0
-// *
-// *  Unless required by applicable law or agreed to in writing, software
-// *  distributed under the License is distributed on an "AS IS" BASIS,
-// *  WITHOUT WARRANTIES OR CONDITIONS OF ANY KIND, either express or implied.
-// *  See the License for the specific language governing permissions and
-// *  limitations under the License.
-// */
-//package com.graphhopper.reader.osm;
-//
-//import com.graphhopper.reader.osm.OSMTurnRelation.Type;
-//import com.graphhopper.routing.EdgeBasedRoutingAlgorithmTest;
-//import com.graphhopper.routing.util.CarFlagEncoder;
-//import com.graphhopper.routing.util.EncodingManager;
-//import com.graphhopper.storage.GraphBuilder;
-//import com.graphhopper.storage.GraphHopperStorage;
-//import com.graphhopper.util.EdgeExplorer;
-//import org.junit.Test;
-//
-//import java.util.Collection;
-//import java.util.HashMap;
-//import java.util.Iterator;
-//import java.util.Map;
-//
-//import static org.junit.Assert.assertEquals;
-//
-///**
-// * @author Peter Karich
-// */
-//public class OSMTurnRelationTest {
-//    @Test
-//    public void testGetRestrictionAsEntries() {
-//        CarFlagEncoder encoder = new CarFlagEncoder(5, 5, 1);
-//        final Map<Long, Integer> osmNodeToInternal = new HashMap<>();
-//        final Map<Integer, Long> internalToOSMEdge = new HashMap<>();
-//
-//        osmNodeToInternal.put(3L, 3);
-//        // edge ids are only stored if they occured before in an OSMRelation
-//        internalToOSMEdge.put(3, 3L);
-//        internalToOSMEdge.put(4, 4L);
-//
-//        GraphHopperStorage ghStorage = new GraphBuilder(new EncodingManager(encoder)).create();
-//        EdgeBasedRoutingAlgorithmTest.initGraph(ghStorage);
-//        OSMReader osmReader = new OSMReader(ghStorage) {
-//
-//            @Override
-//            public int getInternalNodeIdOfOsmNode(long nodeOsmId) {
-//                return osmNodeToInternal.get(nodeOsmId);
-//            }
-//
-//            @Override
-//            public long getOsmIdOfInternalEdge(int edgeId) {
-//                Long l = internalToOSMEdge.get(edgeId);
-//                if (l == null)
-//                    return -1;
-//                return l;
-//            }
-//        };
-//
-//        EdgeExplorer edgeExplorer = ghStorage.createEdgeExplorer();
-//
-//        // TYPE == ONLY
-//        OSMTurnRelation instance = new OSMTurnRelation(4, 3, 3, Type.ONLY);
-//        Collection<OSMTurnRelation.TurnCostTableEntry> result
-//                = instance.getRestrictionAsEntries(encoder, edgeExplorer, edgeExplorer, osmReader);
-//
-//        assertEquals(2, result.size());
-//        Iterator<OSMTurnRelation.TurnCostTableEntry> iter = result.iterator();
-//        OSMTurnRelation.TurnCostTableEntry entry = iter.next();
-//        assertEquals(4, entry.edgeFrom);
-//        assertEquals(6, entry.edgeTo);
-//        assertEquals(3, entry.nodeVia);
-//
-//        entry = iter.next();
-//        assertEquals(4, entry.edgeFrom);
-//        assertEquals(2, entry.edgeTo);
-//        assertEquals(3, entry.nodeVia);
-//
-//        // TYPE == NOT
-//        instance = new OSMTurnRelation(4, 3, 3, Type.NOT);
-//        result = instance.getRestrictionAsEntries(encoder, edgeExplorer, edgeExplorer, osmReader);
-//
-//        assertEquals(1, result.size());
-//        iter = result.iterator();
-//        entry = iter.next();
-//        assertEquals(4, entry.edgeFrom);
-//        assertEquals(3, entry.edgeTo);
-//        assertEquals(3, entry.nodeVia);
-//    }
-//
-//}
-=======
 /*
  *  Licensed to GraphHopper GmbH under one or more contributor
  *  license agreements. See the NOTICE file distributed with this work for
@@ -199,5 +97,4 @@
         assertEquals(3, entry.nodeVia);
     }
 
-}
->>>>>>> c5cc2a00
+}