--- conflicted
+++ resolved
@@ -1,860 +1,3 @@
-<<<<<<< HEAD
-///*
-// *  Licensed to GraphHopper GmbH under one or more contributor
-// *  license agreements. See the NOTICE file distributed with this work for
-// *  additional information regarding copyright ownership.
-// *
-// *  GraphHopper GmbH licenses this file to you under the Apache License,
-// *  Version 2.0 (the "License"); you may not use this file except in
-// *  compliance with the License. You may obtain a copy of the License at
-// *
-// *       http://www.apache.org/licenses/LICENSE-2.0
-// *
-// *  Unless required by applicable law or agreed to in writing, software
-// *  distributed under the License is distributed on an "AS IS" BASIS,
-// *  WITHOUT WARRANTIES OR CONDITIONS OF ANY KIND, either express or implied.
-// *  See the License for the specific language governing permissions and
-// *  limitations under the License.
-// */
-//package com.graphhopper.reader.osm;
-//
-//import com.carrotsearch.hppc.LongIndexedContainer;
-//import com.graphhopper.GHRequest;
-//import com.graphhopper.GHResponse;
-//import com.graphhopper.GraphHopper;
-//import com.graphhopper.GraphHopperIT;
-//import com.graphhopper.reader.DataReader;
-//import com.graphhopper.reader.ReaderNode;
-//import com.graphhopper.reader.ReaderRelation;
-//import com.graphhopper.reader.ReaderWay;
-//import com.graphhopper.reader.dem.ElevationProvider;
-//import com.graphhopper.reader.dem.SRTMProvider;
-//import com.graphhopper.routing.util.*;
-//import com.graphhopper.storage.*;
-//import com.graphhopper.storage.index.LocationIndex;
-//import com.graphhopper.storage.index.QueryResult;
-//import com.graphhopper.util.*;
-//import com.graphhopper.util.shapes.GHPoint;
-//import org.junit.After;
-//import org.junit.Before;
-//import org.junit.Test;
-//
-//import java.io.File;
-//import java.io.IOException;
-//import java.io.InputStream;
-//import java.net.URISyntaxException;
-//import java.util.*;
-//
-//import static org.junit.Assert.*;
-//
-///**
-// * Tests the OSMReader with the normal helper initialized.
-// * <p>
-// *
-// * @author Peter Karich
-// */
-//public class OSMReaderTest {
-//    private final String file1 = "test-osm.xml";
-//    private final String file2 = "test-osm2.xml";
-//    private final String file3 = "test-osm3.xml";
-//    private final String file4 = "test-osm4.xml";
-//    // test-osm6.pbf was created by running "osmconvert test-osm6.xml --timestamp=2014-01-02T00:10:14Z -o=test-osm6.pbf"
-//    // The osmconvert tool can be found here: http://wiki.openstreetmap.org/wiki/Osmconvert
-//    private final String file6 = "test-osm6.pbf";
-//    private final String file7 = "test-osm7.xml";
-//    private final String fileNegIds = "test-osm-negative-ids.xml";
-//    private final String fileBarriers = "test-barriers.xml";
-//    private final String fileTurnRestrictions = "test-restrictions.xml";
-//    private final String fileRoadAttributes = "test-road-attributes.xml";
-//    private final String dir = "./target/tmp/test-db";
-//    private CarFlagEncoder carEncoder;
-//    private BikeFlagEncoder bikeEncoder;
-//    private FlagEncoder footEncoder;
-//    private EdgeExplorer carOutExplorer;
-//    private EdgeExplorer carAllExplorer;
-//
-//    @Before
-//    public void setUp() {
-//        new File(dir).mkdirs();
-//    }
-//
-//    @After
-//    public void tearDown() {
-//        Helper.removeDir(new File(dir));
-//    }
-//
-//    GraphHopperStorage newGraph(String directory, EncodingManager encodingManager, boolean is3D, boolean turnRestrictionsImport) {
-//        return new GraphHopperStorage(new RAMDirectory(directory, false), encodingManager, is3D,
-//                turnRestrictionsImport ? new TurnCostExtension() : new GraphExtension.NoOpExtension());
-//    }
-//
-//    InputStream getResource(String file) {
-//        return getClass().getResourceAsStream(file);
-//    }
-//
-//    @Test
-//    public void testMain() {
-//        GraphHopper hopper = new GraphHopperFacade(file1).importOrLoad();
-//        GraphHopperStorage graph = hopper.getGraphHopperStorage();
-//
-//        assertNotNull(graph.getProperties().get("datareader.import.date"));
-//        assertNotEquals("", graph.getProperties().get("datareader.import.date"));
-//
-//        assertEquals("2013-01-02T01:10:14Z", graph.getProperties().get("datareader.data.date"));
-//
-//        assertEquals(4, graph.getNodes());
-//        int n20 = AbstractGraphStorageTester.getIdOf(graph, 52);
-//        int n10 = AbstractGraphStorageTester.getIdOf(graph, 51.2492152);
-//        int n30 = AbstractGraphStorageTester.getIdOf(graph, 51.2);
-//        int n50 = AbstractGraphStorageTester.getIdOf(graph, 49);
-//        assertEquals(GHUtility.asSet(n20), GHUtility.getNeighbors(carOutExplorer.setBaseNode(n10)));
-//        assertEquals(3, GHUtility.count(carOutExplorer.setBaseNode(n20)));
-//        assertEquals(GHUtility.asSet(n20), GHUtility.getNeighbors(carOutExplorer.setBaseNode(n30)));
-//
-//        EdgeIterator iter = carOutExplorer.setBaseNode(n20);
-//        assertTrue(iter.next());
-//        assertEquals("street 123, B 122", iter.getName());
-//        assertEquals(n50, iter.getAdjNode());
-//        AbstractGraphStorageTester.assertPList(Helper.createPointList(51.25, 9.43), iter.fetchWayGeometry(0));
-//        assertTrue(iter.isForward(carEncoder));
-//        assertTrue(iter.isBackward(carEncoder));
-//
-//        assertTrue(iter.next());
-//        assertEquals("route 666", iter.getName());
-//        assertEquals(n30, iter.getAdjNode());
-//        assertEquals(93147, iter.getDistance(), 1);
-//
-//        assertTrue(iter.next());
-//        assertEquals("route 666", iter.getName());
-//        assertEquals(n10, iter.getAdjNode());
-//        assertEquals(88643, iter.getDistance(), 1);
-//
-//        assertTrue(iter.isForward(carEncoder));
-//        assertTrue(iter.isBackward(carEncoder));
-//        assertFalse(iter.next());
-//
-//        // get third added location id=30
-//        iter = carOutExplorer.setBaseNode(n30);
-//        assertTrue(iter.next());
-//        assertEquals("route 666", iter.getName());
-//        assertEquals(n20, iter.getAdjNode());
-//        assertEquals(93146.888, iter.getDistance(), 1);
-//
-//        NodeAccess na = graph.getNodeAccess();
-//        assertEquals(9.4, na.getLongitude(findID(hopper.getLocationIndex(), 51.2, 9.4)), 1e-3);
-//        assertEquals(10, na.getLongitude(findID(hopper.getLocationIndex(), 49, 10)), 1e-3);
-//        assertEquals(51.249, na.getLatitude(findID(hopper.getLocationIndex(), 51.2492152, 9.4317166)), 1e-3);
-//
-//        // node 40 is on the way between 30 and 50 => 9.0
-//        assertEquals(9, na.getLongitude(findID(hopper.getLocationIndex(), 51.25, 9.43)), 1e-3);
-//    }
-//
-//    protected int findID(LocationIndex index, double lat, double lon) {
-//        return index.findClosest(lat, lon, EdgeFilter.ALL_EDGES).getClosestNode();
-//    }
-//
-//    @Test
-//    public void testSort() {
-//        GraphHopper hopper = new GraphHopperFacade(file1).setSortGraph(true).importOrLoad();
-//        NodeAccess na = hopper.getGraphHopperStorage().getNodeAccess();
-//        assertEquals(10, na.getLongitude(findID(hopper.getLocationIndex(), 49, 10)), 1e-3);
-//        assertEquals(51.249, na.getLatitude(findID(hopper.getLocationIndex(), 51.2492152, 9.4317166)), 1e-3);
-//    }
-//
-//    @Test
-//    public void testWithBounds() {
-//        GraphHopper hopper = new GraphHopperFacade(file1) {
-//            @Override
-//            protected DataReader createReader(GraphHopperStorage tmpGraph) {
-//                return new OSMReader(tmpGraph) {
-//                    @Override
-//                    public boolean isInBounds(ReaderNode node) {
-//                        return node.getLat() > 49 && node.getLon() > 8;
-//                    }
-//                };
-//            }
-//        };
-//
-//        hopper.importOrLoad();
-//
-//        Graph graph = hopper.getGraphHopperStorage();
-//        assertEquals(4, graph.getNodes());
-//        int n10 = AbstractGraphStorageTester.getIdOf(graph, 51.2492152);
-//        int n20 = AbstractGraphStorageTester.getIdOf(graph, 52);
-//        int n30 = AbstractGraphStorageTester.getIdOf(graph, 51.2);
-//        int n40 = AbstractGraphStorageTester.getIdOf(graph, 51.25);
-//
-//        assertEquals(GHUtility.asSet(n20), GHUtility.getNeighbors(carOutExplorer.setBaseNode(n10)));
-//        assertEquals(3, GHUtility.count(carOutExplorer.setBaseNode(n20)));
-//        assertEquals(GHUtility.asSet(n20), GHUtility.getNeighbors(carOutExplorer.setBaseNode(n30)));
-//
-//        EdgeIterator iter = carOutExplorer.setBaseNode(n20);
-//        assertTrue(iter.next());
-//        assertEquals(n40, iter.getAdjNode());
-//        AbstractGraphStorageTester.assertPList(Helper.createPointList(), iter.fetchWayGeometry(0));
-//        assertTrue(iter.next());
-//        assertEquals(n30, iter.getAdjNode());
-//        assertEquals(93146.888, iter.getDistance(), 1);
-//        assertTrue(iter.next());
-//        AbstractGraphStorageTester.assertPList(Helper.createPointList(), iter.fetchWayGeometry(0));
-//        assertEquals(n10, iter.getAdjNode());
-//        assertEquals(88643, iter.getDistance(), 1);
-//
-//        // get third added location => 2
-//        iter = carOutExplorer.setBaseNode(n30);
-//        assertTrue(iter.next());
-//        assertEquals(n20, iter.getAdjNode());
-//        assertEquals(93146.888, iter.getDistance(), 1);
-//        assertFalse(iter.next());
-//    }
-//
-//    @Test
-//    public void testOneWay() {
-//        GraphHopper hopper = new GraphHopperFacade(file2).importOrLoad();
-//        GraphHopperStorage graph = hopper.getGraphHopperStorage();
-//
-//        assertEquals("2014-01-02T01:10:14Z", graph.getProperties().get("datareader.data.date"));
-//
-//        int n20 = AbstractGraphStorageTester.getIdOf(graph, 52.0);
-//        int n22 = AbstractGraphStorageTester.getIdOf(graph, 52.133);
-//        int n23 = AbstractGraphStorageTester.getIdOf(graph, 52.144);
-//        int n10 = AbstractGraphStorageTester.getIdOf(graph, 51.2492152);
-//        int n30 = AbstractGraphStorageTester.getIdOf(graph, 51.2);
-//
-//        assertEquals(1, GHUtility.count(carOutExplorer.setBaseNode(n10)));
-//        assertEquals(2, GHUtility.count(carOutExplorer.setBaseNode(n20)));
-//        assertEquals(0, GHUtility.count(carOutExplorer.setBaseNode(n30)));
-//
-//        EdgeIterator iter = carOutExplorer.setBaseNode(n20);
-//        assertTrue(iter.next());
-//        assertTrue(iter.next());
-//        assertEquals(n30, iter.getAdjNode());
-//
-//        FlagEncoder encoder = carEncoder;
-//        iter = carAllExplorer.setBaseNode(n20);
-//        assertTrue(iter.next());
-//        assertEquals(n23, iter.getAdjNode());
-//        assertTrue(iter.isForward(encoder));
-//        assertFalse(iter.isBackward(encoder));
-//
-//        assertTrue(iter.next());
-//        assertEquals(n22, iter.getAdjNode());
-//        assertFalse(iter.isForward(encoder));
-//        assertTrue(iter.isBackward(encoder));
-//
-//        assertTrue(iter.next());
-//        assertFalse(iter.isForward(encoder));
-//        assertTrue(iter.isBackward(encoder));
-//
-//        assertTrue(iter.next());
-//        assertEquals(n30, iter.getAdjNode());
-//        assertTrue(iter.isForward(encoder));
-//        assertFalse(iter.isBackward(encoder));
-//
-//        assertTrue(iter.next());
-//        assertEquals(n10, iter.getAdjNode());
-//        assertFalse(iter.isForward(encoder));
-//        assertTrue(iter.isBackward(encoder));
-//    }
-//
-//    @Test
-//    public void testFerry() {
-//        GraphHopper hopper = new GraphHopperFacade(file2) {
-//            @Override
-//            public void cleanUp() {
-//            }
-//        }.importOrLoad();
-//        Graph graph = hopper.getGraphHopperStorage();
-//
-//        int n40 = AbstractGraphStorageTester.getIdOf(graph, 54.0);
-//        int n50 = AbstractGraphStorageTester.getIdOf(graph, 55.0);
-//        assertEquals(GHUtility.asSet(n40), GHUtility.getNeighbors(carAllExplorer.setBaseNode(n50)));
-//
-//        // no duration is given => slow speed only!
-//        int n80 = AbstractGraphStorageTester.getIdOf(graph, 54.1);
-//        EdgeIterator iter = carOutExplorer.setBaseNode(n80);
-//        iter.next();
-//        assertEquals(5, carEncoder.getSpeed(iter.getFlags()), 1e-1);
-//
-//        // duration 01:10 is given => more precise speed calculation!
-//        // ~111km (from 54.0,10.1 to 55.0,10.2) in duration=70 minutes => 95km/h => / 1.4 => 71km/h
-//        iter = carOutExplorer.setBaseNode(n40);
-//        iter.next();
-//        assertEquals(70, carEncoder.getSpeed(iter.getFlags()), 1e-1);
-//    }
-//
-//    @Test
-//    public void testMaxSpeed() {
-//        GraphHopper hopper = new GraphHopperFacade(file2) {
-//            @Override
-//            public void cleanUp() {
-//            }
-//        }.importOrLoad();
-//        Graph graph = hopper.getGraphHopperStorage();
-//
-//        int n60 = AbstractGraphStorageTester.getIdOf(graph, 56.0);
-//        EdgeIterator iter = carOutExplorer.setBaseNode(n60);
-//        iter.next();
-//        assertEquals(35, carEncoder.getSpeed(iter.getFlags()), 1e-1);
-//    }
-//
-//    @Test
-//    public void testWayReferencesNotExistingAdjNode() {
-//        GraphHopper hopper = new GraphHopperFacade(file4).importOrLoad();
-//        Graph graph = hopper.getGraphHopperStorage();
-//
-//        assertEquals(2, graph.getNodes());
-//        int n10 = AbstractGraphStorageTester.getIdOf(graph, 51.2492152);
-//        int n30 = AbstractGraphStorageTester.getIdOf(graph, 51.2);
-//
-//        assertEquals(GHUtility.asSet(n30), GHUtility.getNeighbors(carOutExplorer.setBaseNode(n10)));
-//    }
-//
-//    @Test
-//    public void testFoot() {
-//        GraphHopper hopper = new GraphHopperFacade(file3).importOrLoad();
-//        Graph graph = hopper.getGraphHopperStorage();
-//
-//        int n10 = AbstractGraphStorageTester.getIdOf(graph, 11.1);
-//        int n20 = AbstractGraphStorageTester.getIdOf(graph, 12);
-//        int n30 = AbstractGraphStorageTester.getIdOf(graph, 11.2);
-//        int n40 = AbstractGraphStorageTester.getIdOf(graph, 11.3);
-//        int n50 = AbstractGraphStorageTester.getIdOf(graph, 10);
-//
-//        assertEquals(GHUtility.asSet(n20, n40), GHUtility.getNeighbors(carAllExplorer.setBaseNode(n10)));
-//        assertEquals(GHUtility.asSet(), GHUtility.getNeighbors(carOutExplorer.setBaseNode(n30)));
-//        assertEquals(GHUtility.asSet(n10, n30, n40), GHUtility.getNeighbors(carAllExplorer.setBaseNode(n20)));
-//        assertEquals(GHUtility.asSet(n30, n40), GHUtility.getNeighbors(carOutExplorer.setBaseNode(n20)));
-//
-//        EdgeExplorer footOutExplorer = graph.createEdgeExplorer(DefaultEdgeFilter.outEdges(footEncoder));
-//        assertEquals(GHUtility.asSet(n20, n50), GHUtility.getNeighbors(footOutExplorer.setBaseNode(n10)));
-//        assertEquals(GHUtility.asSet(n20, n50), GHUtility.getNeighbors(footOutExplorer.setBaseNode(n30)));
-//        assertEquals(GHUtility.asSet(n10, n30), GHUtility.getNeighbors(footOutExplorer.setBaseNode(n20)));
-//    }
-//
-//    @Test
-//    public void testNegativeIds() {
-//        GraphHopper hopper = new GraphHopperFacade(fileNegIds).importOrLoad();
-//        Graph graph = hopper.getGraphHopperStorage();
-//        assertEquals(4, graph.getNodes());
-//        int n20 = AbstractGraphStorageTester.getIdOf(graph, 52);
-//        int n10 = AbstractGraphStorageTester.getIdOf(graph, 51.2492152);
-//        int n30 = AbstractGraphStorageTester.getIdOf(graph, 51.2);
-//        assertEquals(GHUtility.asSet(n20), GHUtility.getNeighbors(carOutExplorer.setBaseNode(n10)));
-//        assertEquals(3, GHUtility.count(carOutExplorer.setBaseNode(n20)));
-//        assertEquals(GHUtility.asSet(n20), GHUtility.getNeighbors(carOutExplorer.setBaseNode(n30)));
-//
-//        EdgeIterator iter = carOutExplorer.setBaseNode(n20);
-//        assertTrue(iter.next());
-//
-//        assertTrue(iter.next());
-//        assertEquals(n30, iter.getAdjNode());
-//        assertEquals(93147, iter.getDistance(), 1);
-//
-//        assertTrue(iter.next());
-//        assertEquals(n10, iter.getAdjNode());
-//        assertEquals(88643, iter.getDistance(), 1);
-//    }
-//
-//    @Test
-//    public void testBarriers() {
-//        GraphHopper hopper = new GraphHopperFacade(fileBarriers).
-//                setMinNetworkSize(0, 0).
-//                importOrLoad();
-//
-//        Graph graph = hopper.getGraphHopperStorage();
-//        assertEquals(8, graph.getNodes());
-//
-//        int n10 = AbstractGraphStorageTester.getIdOf(graph, 51);
-//        int n20 = AbstractGraphStorageTester.getIdOf(graph, 52);
-//        int n30 = AbstractGraphStorageTester.getIdOf(graph, 53);
-//        int n50 = AbstractGraphStorageTester.getIdOf(graph, 55);
-//
-//        // separate id
-//        int new20 = 4;
-//        assertNotEquals(n20, new20);
-//        NodeAccess na = graph.getNodeAccess();
-//        assertEquals(na.getLatitude(n20), na.getLatitude(new20), 1e-5);
-//        assertEquals(na.getLongitude(n20), na.getLongitude(new20), 1e-5);
-//
-//        assertEquals(n20, findID(hopper.getLocationIndex(), 52, 9.4));
-//
-//        assertEquals(GHUtility.asSet(n20, n30), GHUtility.getNeighbors(carOutExplorer.setBaseNode(n10)));
-//        assertEquals(GHUtility.asSet(new20, n10, n50), GHUtility.getNeighbors(carOutExplorer.setBaseNode(n30)));
-//
-//        EdgeIterator iter = carOutExplorer.setBaseNode(n20);
-//        assertTrue(iter.next());
-//        assertEquals(n10, iter.getAdjNode());
-//        assertFalse(iter.next());
-//
-//        iter = carOutExplorer.setBaseNode(new20);
-//        assertTrue(iter.next());
-//        assertEquals(n30, iter.getAdjNode());
-//        assertFalse(iter.next());
-//    }
-//
-//    @Test
-//    public void testBarriersOnTowerNodes() {
-//        GraphHopper hopper = new GraphHopperFacade(fileBarriers).
-//                setMinNetworkSize(0, 0).
-//                importOrLoad();
-//        Graph graph = hopper.getGraphHopperStorage();
-//        assertEquals(8, graph.getNodes());
-//
-//        int n60 = AbstractGraphStorageTester.getIdOf(graph, 56);
-//        int newId = 5;
-//        assertEquals(GHUtility.asSet(newId), GHUtility.getNeighbors(carOutExplorer.setBaseNode(n60)));
-//
-//        EdgeIterator iter = carOutExplorer.setBaseNode(n60);
-//        assertTrue(iter.next());
-//        assertEquals(newId, iter.getAdjNode());
-//        assertFalse(iter.next());
-//
-//        iter = carOutExplorer.setBaseNode(newId);
-//        assertTrue(iter.next());
-//        assertEquals(n60, iter.getAdjNode());
-//        assertFalse(iter.next());
-//    }
-//
-//    @Test
-//    public void testRelation() {
-//        EncodingManager manager = new EncodingManager("bike");
-//        GraphHopperStorage ghStorage = new GraphHopperStorage(new RAMDirectory(), manager, false, new GraphExtension.NoOpExtension());
-//        OSMReader reader = new OSMReader(ghStorage);
-//        ReaderRelation osmRel = new ReaderRelation(1);
-//        osmRel.add(new ReaderRelation.Member(ReaderRelation.WAY, 1, ""));
-//        osmRel.add(new ReaderRelation.Member(ReaderRelation.WAY, 2, ""));
-//
-//        osmRel.setTag("route", "bicycle");
-//        osmRel.setTag("network", "lcn");
-//        reader.prepareWaysWithRelationInfo(osmRel);
-//
-//        long flags = reader.getRelFlagsMap().get(1);
-//        assertTrue(flags != 0);
-//
-//        // do NOT overwrite with UNCHANGED
-//        osmRel.setTag("network", "mtb");
-//        reader.prepareWaysWithRelationInfo(osmRel);
-//        long flags2 = reader.getRelFlagsMap().get(1);
-//        assertEquals(flags, flags2);
-//
-//        // overwrite with outstanding
-//        osmRel.setTag("network", "ncn");
-//        reader.prepareWaysWithRelationInfo(osmRel);
-//        long flags3 = reader.getRelFlagsMap().get(1);
-//        assertTrue(flags != flags3);
-//    }
-//
-//    @Test
-//    public void testTurnRestrictions() {
-//        GraphHopper hopper = new GraphHopperFacade(fileTurnRestrictions, true).
-//                importOrLoad();
-//
-//        Graph graph = hopper.getGraphHopperStorage();
-//        assertEquals(15, graph.getNodes());
-//        assertTrue(graph.getExtension() instanceof TurnCostExtension);
-//        TurnCostExtension tcStorage = (TurnCostExtension) graph.getExtension();
-//
-//        int n1 = AbstractGraphStorageTester.getIdOf(graph, 50, 10);
-//        int n2 = AbstractGraphStorageTester.getIdOf(graph, 52, 10);
-//        int n3 = AbstractGraphStorageTester.getIdOf(graph, 52, 11);
-//        int n4 = AbstractGraphStorageTester.getIdOf(graph, 52, 12);
-//        int n5 = AbstractGraphStorageTester.getIdOf(graph, 50, 12);
-//        int n6 = AbstractGraphStorageTester.getIdOf(graph, 51, 11);
-//        int n8 = AbstractGraphStorageTester.getIdOf(graph, 54, 11);
-//
-//        int edge1_6 = GHUtility.getEdge(graph, n1, n6).getEdge();
-//        int edge2_3 = GHUtility.getEdge(graph, n2, n3).getEdge();
-//        int edge3_4 = GHUtility.getEdge(graph, n3, n4).getEdge();
-//        int edge3_8 = GHUtility.getEdge(graph, n3, n8).getEdge();
-//
-//        int edge3_2 = GHUtility.getEdge(graph, n3, n2).getEdge();
-//        int edge4_3 = GHUtility.getEdge(graph, n4, n3).getEdge();
-//        int edge8_3 = GHUtility.getEdge(graph, n8, n3).getEdge();
-//
-//        // (2-3)->(3-4) only_straight_on = (2-3)->(3-8) restricted
-//        // (4-3)->(3-8) no_right_turn = (4-3)->(3-8) restricted
-//        assertTrue(carEncoder.getTurnCost(tcStorage.getTurnCostFlags(edge2_3, n3, edge3_8)) > 0);
-//        assertTrue(carEncoder.getTurnCost(tcStorage.getTurnCostFlags(edge4_3, n3, edge3_8)) > 0);
-//        assertFalse(carEncoder.isTurnRestricted(tcStorage.getTurnCostFlags(edge2_3, n3, edge3_4)));
-//        assertFalse(carEncoder.isTurnRestricted(tcStorage.getTurnCostFlags(edge2_3, n3, edge3_2)));
-//        assertFalse(carEncoder.isTurnRestricted(tcStorage.getTurnCostFlags(edge2_3, n3, edge3_4)));
-//        assertFalse(carEncoder.isTurnRestricted(tcStorage.getTurnCostFlags(edge4_3, n3, edge3_2)));
-//        assertFalse(carEncoder.isTurnRestricted(tcStorage.getTurnCostFlags(edge8_3, n3, edge3_2)));
-//
-//        // u-turn restriction for (6-1)->(1-6) but not for (1-6)->(6-1)
-//        assertTrue(carEncoder.getTurnCost(tcStorage.getTurnCostFlags(edge1_6, n1, edge1_6)) > 0);
-//        assertFalse(carEncoder.isTurnRestricted(tcStorage.getTurnCostFlags(edge1_6, n6, edge1_6)));
-//
-//        int edge4_5 = GHUtility.getEdge(graph, n4, n5).getEdge();
-//        int edge5_6 = GHUtility.getEdge(graph, n5, n6).getEdge();
-//        int edge5_1 = GHUtility.getEdge(graph, n5, n1).getEdge();
-//
-//        // (4-5)->(5-1) right_turn_only = (4-5)->(5-6) restricted
-//        long costsFlags = tcStorage.getTurnCostFlags(edge4_5, n5, edge5_6);
-//        assertFalse(carEncoder.isTurnRestricted(costsFlags));
-//        assertTrue(carEncoder.getTurnCost(tcStorage.getTurnCostFlags(edge4_5, n5, edge5_1)) > 0);
-//
-//        // for bike
-//        assertFalse(bikeEncoder.isTurnRestricted(costsFlags));
-//
-//        int n10 = AbstractGraphStorageTester.getIdOf(graph, 40, 10);
-//        int n11 = AbstractGraphStorageTester.getIdOf(graph, 40, 11);
-//        int n14 = AbstractGraphStorageTester.getIdOf(graph, 39, 11);
-//
-//        int edge10_11 = GHUtility.getEdge(graph, n10, n11).getEdge();
-//        int edge11_14 = GHUtility.getEdge(graph, n11, n14).getEdge();
-//
-//        assertEquals(0, tcStorage.getTurnCostFlags(edge11_14, n11, edge10_11));
-//
-//        costsFlags = tcStorage.getTurnCostFlags(edge10_11, n11, edge11_14);
-//        assertFalse(carEncoder.isTurnRestricted(costsFlags));
-//        assertTrue(bikeEncoder.isTurnRestricted(costsFlags));
-//    }
-//
-//    @Test
-//    public void testRoadAttributes() {
-//        GraphHopper hopper = new GraphHopperFacade(fileRoadAttributes);
-//        DataFlagEncoder dataFlagEncoder = (new DataFlagEncoder()).setStoreHeight(true).setStoreWeight(true).setStoreWidth(true);
-//        hopper.setEncodingManager(new EncodingManager(Arrays.asList(dataFlagEncoder), 8));
-//        hopper.importOrLoad();
-//
-//        Graph graph = hopper.getGraphHopperStorage();
-//        DataFlagEncoder encoder = (DataFlagEncoder) hopper.getEncodingManager().getEncoder("generic");
-//        assertEquals(5, graph.getNodes());
-//
-//        int na = AbstractGraphStorageTester.getIdOf(graph, 11.1, 50);
-//        int nb = AbstractGraphStorageTester.getIdOf(graph, 12, 51);
-//        int nc = AbstractGraphStorageTester.getIdOf(graph, 11.2, 52);
-//        int nd = AbstractGraphStorageTester.getIdOf(graph, 11.3, 51);
-//        int ne = AbstractGraphStorageTester.getIdOf( graph, 10, 51 );
-//
-//        EdgeIteratorState edge_ab = GHUtility.getEdge(graph, na, nb);
-//        EdgeIteratorState edge_ad = GHUtility.getEdge(graph, na, nd);
-//        EdgeIteratorState edge_ae = GHUtility.getEdge(graph, na, ne);
-//        EdgeIteratorState edge_bc = GHUtility.getEdge(graph, nb, nc);
-//        EdgeIteratorState edge_bd = GHUtility.getEdge(graph, nb, nd);
-//        EdgeIteratorState edge_cd = GHUtility.getEdge(graph, nc, nd);
-//        EdgeIteratorState edge_ce = GHUtility.getEdge(graph, nc, ne);
-//        EdgeIteratorState edge_de = GHUtility.getEdge(graph, nd, ne);
-//
-//        assertEquals(4.0, encoder.getHeight(edge_ab), 1e-5);
-//        assertEquals(2.5, encoder.getWidth(edge_ab), 1e-5);
-//        assertEquals(4.4, encoder.getWeight(edge_ab), 1e-5);
-//
-//        assertEquals(4.0, encoder.getHeight(edge_bc), 1e-5);
-//        assertEquals(2.5, encoder.getWidth(edge_bc), 1e-5);
-//        assertEquals(4.4, encoder.getWeight(edge_bc), 1e-5);
-//
-//        assertEquals(4.4, encoder.getHeight(edge_ad), 1e-5);
-//        assertEquals(3.5, encoder.getWidth(edge_ad), 1e-5);
-//        assertEquals(17.5, encoder.getWeight(edge_ad), 1e-5);
-//
-//        assertEquals(4.4, encoder.getHeight(edge_cd), 1e-5);
-//        assertEquals(3.5, encoder.getWidth(edge_cd), 1e-5);
-//        assertEquals(17.5, encoder.getWeight(edge_cd), 1e-5);
-//    }
-//
-//    @Test
-//    public void testEstimatedCenter() {
-//        final CarFlagEncoder encoder = new CarFlagEncoder() {
-//            private EncodedValue objectEncoder;
-//
-//            @Override
-//            public int defineNodeBits(int index, int shift) {
-//                shift = super.defineNodeBits(index, shift);
-//                objectEncoder = new EncodedValue("oEnc", shift, 2, 1, 0, 3, true);
-//                return shift + 2;
-//            }
-//
-//            @Override
-//            public long handleNodeTags(ReaderNode node) {
-//                if (node.hasTag("test", "now"))
-//                    return -objectEncoder.setValue(0, 1);
-//                return 0;
-//            }
-//        };
-//        EncodingManager manager = new EncodingManager(encoder);
-//        GraphHopperStorage ghStorage = newGraph(dir, manager, false, false);
-//        final Map<Integer, Double> latMap = new HashMap<>();
-//        final Map<Integer, Double> lonMap = new HashMap<>();
-//        latMap.put(1, 1.1d);
-//        latMap.put(2, 1.2d);
-//
-//        lonMap.put(1, 1.0d);
-//        lonMap.put(2, 1.0d);
-//
-//        OSMReader osmreader = new OSMReader(ghStorage) {
-//            // mock data access
-//            @Override
-//            double getTmpLatitude(int id) {
-//                return latMap.get(id);
-//            }
-//
-//            @Override
-//            double getTmpLongitude(int id) {
-//                return lonMap.get(id);
-//            }
-//
-//            @Override
-//            Collection<EdgeIteratorState> addOSMWay(LongIndexedContainer osmNodeIds, long wayFlags, long osmId) {
-//                return Collections.emptyList();
-//            }
-//        };
-//
-//        // save some node tags for first node
-//        ReaderNode osmNode = new ReaderNode(1, 1.1d, 1.0d);
-//        osmNode.setTag("test", "now");
-//        osmreader.getNodeFlagsMap().put(1, encoder.handleNodeTags(osmNode));
-//
-//        ReaderWay way = new ReaderWay(1L);
-//        way.getNodes().add(1);
-//        way.getNodes().add(2);
-//        way.setTag("highway", "motorway");
-//        osmreader.getNodeMap().put(1, 1);
-//        osmreader.getNodeMap().put(2, 2);
-//        osmreader.processWay(way);
-//
-//        GHPoint p = way.getTag("estimated_center", null);
-//        assertEquals(1.15, p.lat, 1e-3);
-//        assertEquals(1.0, p.lon, 1e-3);
-//        Double d = way.getTag("estimated_distance", null);
-//        assertEquals(11119.5, d, 1e-1);
-//    }
-//
-//    @Test
-//    public void testReadEleFromCustomOSM() {
-//        GraphHopper hopper = new GraphHopperFacade("custom-osm-ele.xml") {
-//            @Override
-//            protected DataReader createReader(GraphHopperStorage tmpGraph) {
-//                return initDataReader(new OSMReader(tmpGraph) {
-//                    @Override
-//                    protected double getElevation(ReaderNode node) {
-//                        return node.getEle();
-//                    }
-//                });
-//            }
-//        }.setElevation(true).importOrLoad();
-//
-//        Graph graph = hopper.getGraphHopperStorage();
-//        int n20 = AbstractGraphStorageTester.getIdOf(graph, 52);
-//        int n50 = AbstractGraphStorageTester.getIdOf(graph, 49);
-//
-//        EdgeIteratorState edge = GHUtility.getEdge(graph, n20, n50);
-//        assertEquals(Helper.createPointList3D(52, 9, -10, 51.25, 9.43, 100, 49, 10, -30), edge.fetchWayGeometry(3));
-//    }
-//
-//    @Test
-//    public void testReadEleFromDataProvider() {
-//        GraphHopper hopper = new GraphHopperFacade("test-osm5.xml");
-//        // get N10E046.hgt.zip
-//        ElevationProvider provider = new SRTMProvider(GraphHopperIT.DIR);
-//        hopper.setElevationProvider(provider);
-//        hopper.importOrLoad();
-//
-//        Graph graph = hopper.getGraphHopperStorage();
-//        int n10 = AbstractGraphStorageTester.getIdOf(graph, 49.501);
-//        int n30 = AbstractGraphStorageTester.getIdOf(graph, 49.5011);
-//        int n50 = AbstractGraphStorageTester.getIdOf(graph, 49.5001);
-//
-//        EdgeIteratorState edge = GHUtility.getEdge(graph, n50, n30);
-//        assertEquals(Helper.createPointList3D(49.5001, 11.501, 426, 49.5002, 11.5015, 441, 49.5011, 11.502, 410.0),
-//                edge.fetchWayGeometry(3));
-//
-//        edge = GHUtility.getEdge(graph, n10, n50);
-//        assertEquals(Helper.createPointList3D(49.501, 11.5001, 383.0, 49.5001, 11.501, 426.0),
-//                edge.fetchWayGeometry(3));
-//    }
-//
-//    /**
-//     * Tests the combination of different turn cost flags by different encoders.
-//     */
-//    @Test
-//    public void testTurnFlagCombination() {
-//        final OSMTurnRelation.TurnCostTableEntry turnCostEntry_car = new OSMTurnRelation.TurnCostTableEntry();
-//        final OSMTurnRelation.TurnCostTableEntry turnCostEntry_foot = new OSMTurnRelation.TurnCostTableEntry();
-//        final OSMTurnRelation.TurnCostTableEntry turnCostEntry_bike = new OSMTurnRelation.TurnCostTableEntry();
-//
-//        CarFlagEncoder car = new CarFlagEncoder(5, 5, 24);
-//        FootFlagEncoder foot = new FootFlagEncoder();
-//        BikeFlagEncoder bike = new BikeFlagEncoder(4, 2, 24);
-//        EncodingManager manager = new EncodingManager(Arrays.asList(bike, foot, car), 4);
-//
-//        GraphHopperStorage ghStorage = new GraphBuilder(manager).create();
-//        OSMReader reader = new OSMReader(ghStorage) {
-//            @Override
-//            public Collection<OSMTurnRelation.TurnCostTableEntry> analyzeTurnRelation(FlagEncoder encoder,
-//                                                                                      OSMTurnRelation turnRelation) {
-//                // simulate by returning one turn cost entry directly
-//                if (encoder.toString().equalsIgnoreCase("car")) {
-//
-//                    return Collections.singleton(turnCostEntry_car);
-//                } else if (encoder.toString().equalsIgnoreCase("foot")) {
-//                    return Collections.singleton(turnCostEntry_foot);
-//                } else if (encoder.toString().equalsIgnoreCase("bike")) {
-//                    return Collections.singleton(turnCostEntry_bike);
-//                } else {
-//                    throw new IllegalArgumentException("illegal encoder " + encoder.toString());
-//                }
-//            }
-//        };
-//
-//        // turn cost entries for car and foot are for the same relations (same viaNode, edgeFrom and edgeTo),
-//        // turn cost entry for bike is for another relation (different viaNode)
-//        turnCostEntry_car.edgeFrom = 1;
-//        turnCostEntry_foot.edgeFrom = 1;
-//        turnCostEntry_bike.edgeFrom = 2;
-//
-//        // calculating arbitrary flags using the encoders
-//        turnCostEntry_car.flags = car.getTurnFlags(true, 0);
-//        turnCostEntry_foot.flags = foot.getTurnFlags(true, 0);
-//        turnCostEntry_bike.flags = bike.getTurnFlags(false, 10);
-//
-//        // we expect two different entries: the first one is a combination of turn flags of car and foot,
-//        // since they provide the same relation, the other one is for bike only
-//        long assertFlag1 = turnCostEntry_car.flags | turnCostEntry_foot.flags;
-//        long assertFlag2 = turnCostEntry_bike.flags;
-//
-//        // combine flags of all encoders
-//        Collection<OSMTurnRelation.TurnCostTableEntry> entries = reader.analyzeTurnRelation(null);
-//
-//        // we expect two different turnCost entries
-//        assertEquals(2, entries.size());
-//
-//        for (OSMTurnRelation.TurnCostTableEntry entry : entries) {
-//            if (entry.edgeFrom == 1) {
-//                // the first entry provides turn flags for car and foot only
-//                assertEquals(assertFlag1, entry.flags);
-//                assertTrue(car.isTurnRestricted(entry.flags));
-//                assertFalse(foot.isTurnRestricted(entry.flags));
-//                assertFalse(bike.isTurnRestricted(entry.flags));
-//
-//                assertTrue(Double.isInfinite(car.getTurnCost(entry.flags)));
-//                assertEquals(0, foot.getTurnCost(entry.flags), 1e-1);
-//                assertEquals(0, bike.getTurnCost(entry.flags), 1e-1);
-//            } else if (entry.edgeFrom == 2) {
-//                // the 2nd entry provides turn flags for bike only
-//                assertEquals(assertFlag2, entry.flags);
-//                assertFalse(car.isTurnRestricted(entry.flags));
-//                assertFalse(foot.isTurnRestricted(entry.flags));
-//                assertFalse(bike.isTurnRestricted(entry.flags));
-//
-//                assertEquals(0, car.getTurnCost(entry.flags), 1e-1);
-//                assertEquals(0, foot.getTurnCost(entry.flags), 1e-1);
-//                assertEquals(10, bike.getTurnCost(entry.flags), 1e-1);
-//            }
-//        }
-//    }
-//
-//    @Test
-//    public void testPreferredLanguage() {
-//        GraphHopper hopper = new GraphHopperFacade(file1).setPreferredLanguage("de").importOrLoad();
-//        GraphHopperStorage graph = hopper.getGraphHopperStorage();
-//        int n20 = AbstractGraphStorageTester.getIdOf(graph, 52);
-//        EdgeIterator iter = carOutExplorer.setBaseNode(n20);
-//        assertTrue(iter.next());
-//        assertEquals("straße 123, B 122", iter.getName());
-//
-//        hopper = new GraphHopperFacade(file1).setPreferredLanguage("el").importOrLoad();
-//        graph = hopper.getGraphHopperStorage();
-//        n20 = AbstractGraphStorageTester.getIdOf(graph, 52);
-//        iter = carOutExplorer.setBaseNode(n20);
-//        assertTrue(iter.next());
-//        assertTrue(iter.next());
-//        assertEquals("διαδρομή 666", iter.getName());
-//    }
-//
-//    @Test
-//    public void testDataDateWithinPBF() {
-//        GraphHopper hopper = new GraphHopperFacade("test-osm6.pbf").importOrLoad();
-//        GraphHopperStorage graph = hopper.getGraphHopperStorage();
-//
-//        assertEquals("2014-01-02T00:10:14Z", graph.getProperties().get("datareader.data.date"));
-//    }
-//
-//    @Test
-//    public void testCrossBoundary_issue667() {
-//        GraphHopper hopper = new GraphHopperFacade("test-osm-waterway.xml").importOrLoad();
-//        QueryResult qr = hopper.getLocationIndex().findClosest(0.1, 179.5, EdgeFilter.ALL_EDGES);
-//        assertTrue(qr.isValid());
-//        assertEquals(0.1, qr.getSnappedPoint().lat, 0.1);
-//        assertEquals(179.5, qr.getSnappedPoint().lon, 0.1);
-//        assertEquals(11, qr.getClosestEdge().getDistance() / 1000, 1);
-//
-//        qr = hopper.getLocationIndex().findClosest(0.1, -179.6, EdgeFilter.ALL_EDGES);
-//        assertTrue(qr.isValid());
-//        assertEquals(0.1, qr.getSnappedPoint().lat, 0.1);
-//        assertEquals(-179.6, qr.getSnappedPoint().lon, 0.1);
-//        assertEquals(56, qr.getClosestEdge().getDistance() / 1000, 1);
-//    }
-//
-//    @Test
-//    public void testRoutingRequestFails_issue665() {
-//        GraphHopper hopper = new GraphHopperOSM()
-//                .setDataReaderFile(getClass().getResource(file7).getFile())
-//                .setEncodingManager(new EncodingManager("car,motorcycle"))
-//                .setGraphHopperLocation(dir);
-//        hopper.getCHFactoryDecorator().setEnabled(false);
-//        hopper.importOrLoad();
-//        GHRequest req = new GHRequest(48.977277, 8.256896, 48.978876, 8.254884).
-//                setWeighting("curvature").
-//                setVehicle("motorcycle");
-//
-//        GHResponse ghRsp = hopper.route(req);
-//        assertFalse(ghRsp.getErrors().toString(), ghRsp.hasErrors());
-//    }
-//
-//    class GraphHopperFacade extends GraphHopperOSM {
-//        public GraphHopperFacade(String osmFile) {
-//            this(osmFile, false);
-//        }
-//
-//        public GraphHopperFacade(String osmFile, boolean turnCosts) {
-//            setStoreOnFlush(false);
-//            setOSMFile(osmFile);
-//            setGraphHopperLocation(dir);
-//            setEncodingManager(new EncodingManager("car,foot"));
-//            setCHEnabled(false);
-//
-//            if (turnCosts) {
-//                carEncoder = new CarFlagEncoder(5, 5, 1);
-//                bikeEncoder = new BikeFlagEncoder(4, 2, 1);
-//            } else {
-//                carEncoder = new CarFlagEncoder();
-//                bikeEncoder = new BikeFlagEncoder();
-//            }
-//
-//            footEncoder = new FootFlagEncoder();
-//
-//            setEncodingManager(new EncodingManager(footEncoder, carEncoder, bikeEncoder));
-//        }
-//
-//        @Override
-//        protected DataReader createReader(GraphHopperStorage tmpGraph) {
-//            return initDataReader(new OSMReader(tmpGraph));
-//        }
-//
-//        @Override
-//        protected DataReader importData() throws IOException {
-//            getEncodingManager().setPreferredLanguage(getPreferredLanguage());
-//            GraphHopperStorage tmpGraph = newGraph(dir, getEncodingManager(), hasElevation(),
-//                    getEncodingManager().needsTurnCostsSupport());
-//            setGraphHopperStorage(tmpGraph);
-//
-//            DataReader osmReader = createReader(tmpGraph);
-//            try {
-//                osmReader.setFile(new File(getClass().getResource(getOSMFile()).toURI()));
-//            } catch (URISyntaxException e) {
-//                throw new RuntimeException(e);
-//            }
-//            osmReader.readGraph();
-//            carOutExplorer = getGraphHopperStorage().createEdgeExplorer(DefaultEdgeFilter.outEdges(carEncoder));
-//            carAllExplorer = getGraphHopperStorage().createEdgeExplorer(DefaultEdgeFilter.allEdges(carEncoder));
-//            return osmReader;
-//        }
-//    }
-//}
-=======
 /*
  *  Licensed to GraphHopper GmbH under one or more contributor
  *  license agreements. See the NOTICE file distributed with this work for
@@ -1757,5 +900,4 @@
             return osmReader;
         }
     }
-}
->>>>>>> c5cc2a00
+}