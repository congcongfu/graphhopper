/*
 *  Licensed to GraphHopper GmbH under one or more contributor
 *  license agreements. See the NOTICE file distributed with this work for
 *  additional information regarding copyright ownership.
 *
 *  GraphHopper GmbH licenses this file to you under the Apache License,
 *  Version 2.0 (the "License"); you may not use this file except in
 *  compliance with the License. You may obtain a copy of the License at
 *
 *       http://www.apache.org/licenses/LICENSE-2.0
 *
 *  Unless required by applicable law or agreed to in writing, software
 *  distributed under the License is distributed on an "AS IS" BASIS,
 *  WITHOUT WARRANTIES OR CONDITIONS OF ANY KIND, either express or implied.
 *  See the License for the specific language governing permissions and
 *  limitations under the License.
 */

package com.graphhopper.reader.gtfs;

import com.google.common.collect.ArrayListMultimap;
import com.google.common.collect.FluentIterable;
import com.graphhopper.routing.VirtualEdgeIteratorState;
import com.graphhopper.routing.util.DefaultEdgeFilter;
import com.graphhopper.storage.Graph;
import com.graphhopper.storage.NodeAccess;
import com.graphhopper.util.EdgeExplorer;
import com.graphhopper.util.EdgeIterator;
import com.graphhopper.util.EdgeIteratorState;
import com.graphhopper.util.PointList;

import java.time.Instant;
import java.time.ZoneId;
import java.time.temporal.ChronoUnit;
import java.util.Iterator;
import java.util.List;
import java.util.Spliterators;
import java.util.function.Consumer;
import java.util.stream.Stream;
import java.util.stream.StreamSupport;

final class GraphExplorer {

    private final EdgeExplorer edgeExplorer;
    private final PtFlagEncoder flagEncoder;
    private final GtfsStorage gtfsStorage;
    private final RealtimeFeed realtimeFeed;
    private final boolean reverse;
    private final PtTravelTimeWeighting weighting;
    private final PointList extraNodes;
    private final List<VirtualEdgeIteratorState> extraEdges;
    private final ArrayListMultimap<Integer, VirtualEdgeIteratorState> extraEdgesBySource = ArrayListMultimap.create();
<<<<<<< HEAD
    private final Graph graph;
    private final boolean walkOnly;


    GraphExplorer(Graph graph, PtTravelTimeWeighting weighting, PtFlagEncoder flagEncoder, GtfsStorage gtfsStorage, RealtimeFeed realtimeFeed, boolean reverse, PointList extraNodes, List<VirtualEdgeIteratorState> extraEdges, boolean walkOnly) {
=======
    private final ArrayListMultimap<Integer, VirtualEdgeIteratorState> extraEdgesByDestination = ArrayListMultimap.create();
    private final Graph graph;
    private final boolean walkOnly;
    private final boolean profileQuery;


    GraphExplorer(Graph graph, PtTravelTimeWeighting weighting, PtFlagEncoder flagEncoder, GtfsStorage gtfsStorage, RealtimeFeed realtimeFeed, boolean reverse, PointList extraNodes, List<VirtualEdgeIteratorState> extraEdges, boolean walkOnly, boolean profileQuery) {
>>>>>>> 6834590f
        this.graph = graph;
        this.edgeExplorer = graph.createEdgeExplorer(new DefaultEdgeFilter(flagEncoder, reverse, !reverse));
        this.flagEncoder = flagEncoder;
        this.weighting = weighting;
        this.gtfsStorage = gtfsStorage;
        this.realtimeFeed = realtimeFeed;
        this.reverse = reverse;
        this.extraNodes = extraNodes;
        this.extraEdges = extraEdges;
        for (VirtualEdgeIteratorState extraEdge : extraEdges) {
            extraEdgesBySource.put(extraEdge.getBaseNode(), extraEdge);
<<<<<<< HEAD
        }
        this.walkOnly = walkOnly;
    }

    Stream<EdgeIteratorState> exploreEdgesAround(Label label) {
        final List<VirtualEdgeIteratorState> extraEdges = extraEdgesBySource.get(label.adjNode);
=======
            extraEdgesByDestination.put(extraEdge.getAdjNode(), (VirtualEdgeIteratorState) extraEdge.detach(true));
        }
        this.walkOnly = walkOnly;
        this.profileQuery = profileQuery;
    }

    Stream<EdgeIteratorState> exploreEdgesAround(Label label) {
        final List<VirtualEdgeIteratorState> extraEdges = reverse ? extraEdgesByDestination.get(label.adjNode) : extraEdgesBySource.get(label.adjNode);
>>>>>>> 6834590f
        return Stream.concat(
                label.adjNode < graph.getNodes() ? mainEdgesAround(label) : Stream.empty(),
                extraEdges.stream());
    }

    Stream<EdgeIteratorState> mainEdgesAround(Label label) {
        return StreamSupport.stream(new Spliterators.AbstractSpliterator<EdgeIteratorState>(0, 0) {
            boolean foundEnteredTimeExpandedNetworkEdge = false;
            EdgeIterator edgeIterator = edgeExplorer.setBaseNode(label.adjNode);

            @Override
            public boolean tryAdvance(Consumer<? super EdgeIteratorState> action) {
                while (edgeIterator.next()) {
                    final GtfsStorage.EdgeType edgeType = flagEncoder.getEdgeType(edgeIterator.getFlags());
                    if (walkOnly && edgeType != GtfsStorage.EdgeType.HIGHWAY && edgeType != (reverse ? GtfsStorage.EdgeType.EXIT_PT : GtfsStorage.EdgeType.ENTER_PT)) {
                        continue;
                    }
<<<<<<< HEAD
                    if (!walkOnly && (edgeType == GtfsStorage.EdgeType.ENTER_PT || edgeType == GtfsStorage.EdgeType.EXIT_PT)) {
=======
                    if (profileQuery && (edgeType == GtfsStorage.EdgeType.ENTER_PT || edgeType == GtfsStorage.EdgeType.EXIT_PT)) {
>>>>>>> 6834590f
                        continue;
                    }
                    if (!isValidOn(edgeIterator, label.currentTime)) {
                        continue;
                    }
                    if (realtimeFeed.isBlocked(edgeIterator.getEdge())) {
                        continue;
                    }
                    if (edgeType == GtfsStorage.EdgeType.WAIT_ARRIVAL && !reverse) {
                        continue;
                    }
                    if (edgeType == GtfsStorage.EdgeType.WAIT && reverse) {
                        continue;
                    }
                    if (edgeType == GtfsStorage.EdgeType.ENTER_TIME_EXPANDED_NETWORK && !reverse) {
                        if (secondsOnTrafficDay(edgeIterator, label.currentTime) > flagEncoder.getTime(edgeIterator.getFlags())) {
                            continue;
                        } else {
                            if (foundEnteredTimeExpandedNetworkEdge) {
                                continue;
                            } else {
                                foundEnteredTimeExpandedNetworkEdge = true;
                            }
                        }
                    } else if (edgeType == GtfsStorage.EdgeType.LEAVE_TIME_EXPANDED_NETWORK && reverse) {
                        if (secondsOnTrafficDay(edgeIterator, label.currentTime) < flagEncoder.getTime(edgeIterator.getFlags())) {
                            continue;
                        }
                    }
                    action.accept(edgeIterator);
                    return true;
                }
                return false;
            }


        }, false);
    }

    long calcTravelTimeMillis(EdgeIteratorState edge, long earliestStartTime) {
        GtfsStorage.EdgeType edgeType = flagEncoder.getEdgeType(edge.getFlags());
        switch (edgeType) {
            case HIGHWAY:
                return weighting.calcMillis(edge, false, -1);
            case ENTER_TIME_EXPANDED_NETWORK:
                if (reverse) {
                    return 0;
                } else {
                    return waitingTime(edge, earliestStartTime);
                }
            case LEAVE_TIME_EXPANDED_NETWORK:
                if (reverse) {
                    return -waitingTime(edge, earliestStartTime);
                } else {
                    return 0;
                }
            default:
                return flagEncoder.getTime(edge.getFlags()) * 1000;
        }
    }

    private long waitingTime(EdgeIteratorState edge, long earliestStartTime) {
        return flagEncoder.getTime(edge.getFlags()) * 1000 - millisOnTravelDay(edge, earliestStartTime);
    }

    private int secondsOnTrafficDay(EdgeIteratorState edge, long instant) {
        final ZoneId zoneId = gtfsStorage.getTimeZones().get(flagEncoder.getValidityId(edge.getFlags())).zoneId;
        return Instant.ofEpochMilli(instant).atZone(zoneId).toLocalTime().toSecondOfDay();
    }

    private long millisOnTravelDay(EdgeIteratorState edge, long instant) {
        final ZoneId zoneId = gtfsStorage.getTimeZones().get(flagEncoder.getValidityId(edge.getFlags())).zoneId;
        return Instant.ofEpochMilli(instant).atZone(zoneId).toLocalTime().toNanoOfDay() / 1000000L;
    }

    private boolean isValidOn(EdgeIteratorState edge, long instant) {
        GtfsStorage.EdgeType edgeType = flagEncoder.getEdgeType(edge.getFlags());
        if (edgeType == GtfsStorage.EdgeType.BOARD || edgeType == GtfsStorage.EdgeType.ALIGHT) {
            final int validityId = flagEncoder.getValidityId(edge.getFlags());
            final GtfsStorage.Validity validity = gtfsStorage.getValidities().get(validityId);
            final int trafficDay = (int) ChronoUnit.DAYS.between(validity.start, Instant.ofEpochMilli(instant).atZone(validity.zoneId).toLocalDate());
            return trafficDay >= 0 && validity.validity.get(trafficDay);
        } else {
            return true;
        }
    }

    public EdgeIteratorState getEdgeIteratorState(int edge, int adjNode) {
        if (edge == -1) {
            return extraEdges.iterator().next();
        } else {
            return graph.getEdgeIteratorState(edge, adjNode);
        }
    }

    public NodeAccess getNodeAccess() {
        return graph.getNodeAccess();
    }

    public Graph getGraph() {
        return graph;
    }
}<|MERGE_RESOLUTION|>--- conflicted
+++ resolved
@@ -50,13 +50,6 @@
     private final PointList extraNodes;
     private final List<VirtualEdgeIteratorState> extraEdges;
     private final ArrayListMultimap<Integer, VirtualEdgeIteratorState> extraEdgesBySource = ArrayListMultimap.create();
-<<<<<<< HEAD
-    private final Graph graph;
-    private final boolean walkOnly;
-
-
-    GraphExplorer(Graph graph, PtTravelTimeWeighting weighting, PtFlagEncoder flagEncoder, GtfsStorage gtfsStorage, RealtimeFeed realtimeFeed, boolean reverse, PointList extraNodes, List<VirtualEdgeIteratorState> extraEdges, boolean walkOnly) {
-=======
     private final ArrayListMultimap<Integer, VirtualEdgeIteratorState> extraEdgesByDestination = ArrayListMultimap.create();
     private final Graph graph;
     private final boolean walkOnly;
@@ -64,7 +57,6 @@
 
 
     GraphExplorer(Graph graph, PtTravelTimeWeighting weighting, PtFlagEncoder flagEncoder, GtfsStorage gtfsStorage, RealtimeFeed realtimeFeed, boolean reverse, PointList extraNodes, List<VirtualEdgeIteratorState> extraEdges, boolean walkOnly, boolean profileQuery) {
->>>>>>> 6834590f
         this.graph = graph;
         this.edgeExplorer = graph.createEdgeExplorer(new DefaultEdgeFilter(flagEncoder, reverse, !reverse));
         this.flagEncoder = flagEncoder;
@@ -76,14 +68,6 @@
         this.extraEdges = extraEdges;
         for (VirtualEdgeIteratorState extraEdge : extraEdges) {
             extraEdgesBySource.put(extraEdge.getBaseNode(), extraEdge);
-<<<<<<< HEAD
-        }
-        this.walkOnly = walkOnly;
-    }
-
-    Stream<EdgeIteratorState> exploreEdgesAround(Label label) {
-        final List<VirtualEdgeIteratorState> extraEdges = extraEdgesBySource.get(label.adjNode);
-=======
             extraEdgesByDestination.put(extraEdge.getAdjNode(), (VirtualEdgeIteratorState) extraEdge.detach(true));
         }
         this.walkOnly = walkOnly;
@@ -92,7 +76,6 @@
 
     Stream<EdgeIteratorState> exploreEdgesAround(Label label) {
         final List<VirtualEdgeIteratorState> extraEdges = reverse ? extraEdgesByDestination.get(label.adjNode) : extraEdgesBySource.get(label.adjNode);
->>>>>>> 6834590f
         return Stream.concat(
                 label.adjNode < graph.getNodes() ? mainEdgesAround(label) : Stream.empty(),
                 extraEdges.stream());
@@ -110,11 +93,7 @@
                     if (walkOnly && edgeType != GtfsStorage.EdgeType.HIGHWAY && edgeType != (reverse ? GtfsStorage.EdgeType.EXIT_PT : GtfsStorage.EdgeType.ENTER_PT)) {
                         continue;
                     }
-<<<<<<< HEAD
-                    if (!walkOnly && (edgeType == GtfsStorage.EdgeType.ENTER_PT || edgeType == GtfsStorage.EdgeType.EXIT_PT)) {
-=======
                     if (profileQuery && (edgeType == GtfsStorage.EdgeType.ENTER_PT || edgeType == GtfsStorage.EdgeType.EXIT_PT)) {
->>>>>>> 6834590f
                         continue;
                     }
                     if (!isValidOn(edgeIterator, label.currentTime)) {
