/*
 *  Licensed to GraphHopper GmbH under one or more contributor
 *  license agreements. See the NOTICE file distributed with this work for
 *  additional information regarding copyright ownership.
 *
 *  GraphHopper GmbH licenses this file to you under the Apache License,
 *  Version 2.0 (the "License"); you may not use this file except in
 *  compliance with the License. You may obtain a copy of the License at
 *
 *       http://www.apache.org/licenses/LICENSE-2.0
 *
 *  Unless required by applicable law or agreed to in writing, software
 *  distributed under the License is distributed on an "AS IS" BASIS,
 *  WITHOUT WARRANTIES OR CONDITIONS OF ANY KIND, either express or implied.
 *  See the License for the specific language governing permissions and
 *  limitations under the License.
 */

package com.graphhopper.reader.gtfs;

import com.carrotsearch.hppc.IntArrayList;
import com.conveyal.gtfs.GTFSFeed;
import com.conveyal.gtfs.model.Frequency;
import com.conveyal.gtfs.model.Route;
import com.conveyal.gtfs.model.Service;
import com.conveyal.gtfs.model.Stop;
import com.conveyal.gtfs.model.StopTime;
import com.conveyal.gtfs.model.Transfer;
import com.conveyal.gtfs.model.Trip;
import com.google.common.collect.HashMultimap;
import com.google.common.collect.SetMultimap;
import com.google.transit.realtime.GtfsRealtime;
import com.graphhopper.routing.util.EdgeFilter;
import com.graphhopper.storage.Graph;
import com.graphhopper.storage.NodeAccess;
import com.graphhopper.storage.index.LocationIndex;
import com.graphhopper.storage.index.QueryResult;
import com.graphhopper.util.DistanceCalc;
import com.graphhopper.util.EdgeIterator;
import com.graphhopper.util.EdgeIteratorState;
import com.graphhopper.util.Helper;
import gnu.trove.map.hash.TIntIntHashMap;
import org.mapdb.Fun;
import org.slf4j.Logger;
import org.slf4j.LoggerFactory;

import java.time.LocalDate;
import java.time.ZoneId;
import java.util.ArrayList;
import java.util.BitSet;
import java.util.Collection;
import java.util.Collections;
import java.util.Comparator;
import java.util.List;
import java.util.Map;
import java.util.NavigableSet;
import java.util.Optional;
import java.util.Set;
import java.util.SortedSet;
import java.util.TreeSet;
import java.util.stream.Collectors;

import static com.conveyal.gtfs.model.Entity.Writer.convertToGtfsTime;
import static java.time.temporal.ChronoUnit.DAYS;

class GtfsReader {

    private LocalDate startDate;
    private LocalDate endDate;

    static class TripWithStopTimes {
        public TripWithStopTimes(Trip trip, List<StopTime> stopTimes, BitSet validOnDay, Set<Integer> cancelledArrivals, Set<Integer> cancelledDepartures) {
            this.trip = trip;
            this.stopTimes = stopTimes;
            this.validOnDay = validOnDay;
            this.cancelledArrivals = cancelledArrivals;
            this.cancelledDeparture = cancelledDepartures;
        }

        Trip trip;
        List<StopTime> stopTimes;
        BitSet validOnDay;
        Set<Integer> cancelledArrivals;
        Set<Integer> cancelledDeparture;
    }

    private static class TimelineNodeIdWithTripId {
        final String tripId;
        final String routeId;
        final int timelineNodeId;

        private TimelineNodeIdWithTripId(int timelineNodeId, String tripId, String routeId) {
            this.tripId = tripId;
            this.routeId = routeId;
            this.timelineNodeId = timelineNodeId;
        }
    }

    private static final Logger LOGGER = LoggerFactory.getLogger(GtfsReader.class);

    private static final Frequency SINGLE_FREQUENCY = new Frequency();
    static {
        SINGLE_FREQUENCY.start_time = 0;
        SINGLE_FREQUENCY.end_time = 1;
        SINGLE_FREQUENCY.headway_secs = 1;
    }

    private final Graph graph;
    private final LocationIndex walkNetworkIndex;
    private final GtfsStorageI gtfsStorage;

    private final DistanceCalc distCalc = Helper.DIST_EARTH;
    private Transfers transfers;
    private final NodeAccess nodeAccess;
    private final String id;
    private int i;
    private GTFSFeed feed;
    private final TIntIntHashMap times = new TIntIntHashMap();
    private final SetMultimap<String, TimelineNodeIdWithTripId> departureTimelineNodes = HashMultimap.create();
    private final SetMultimap<String, TimelineNodeIdWithTripId> arrivalTimelineNodes = HashMultimap.create();
    private final PtFlagEncoder encoder;

    GtfsReader(String id, Graph graph, GtfsStorageI gtfsStorage, PtFlagEncoder encoder, LocationIndex walkNetworkIndex) {
        this.id = id;
        this.graph = graph;
        this.gtfsStorage = gtfsStorage;
        this.nodeAccess = graph.getNodeAccess();
        this.walkNetworkIndex = walkNetworkIndex;
        this.encoder = encoder;
        this.feed = this.gtfsStorage.getGtfsFeeds().get(id);
<<<<<<< HEAD
=======
        this.transfers = this.gtfsStorage.getTransfers().get(id);
>>>>>>> b2185584
        this.i = graph.getNodes();
        this.startDate = feed.calculateStats().getStartDate();
        this.endDate = feed.calculateStats().getEndDate();
    }

    void readGraph() {
        gtfsStorage.getFares().putAll(feed.fares);
<<<<<<< HEAD
        this.transfers = new Transfers(feed);
        buildPtNetwork();
=======
        transfers = new Transfers(feed);
        gtfsStorage.getTransfers().put(id, transfers);
>>>>>>> b2185584
        connectStopsToStreetNetwork();
        buildPtNetwork();
    }

    private void connectStopsToStreetNetwork() {
        EdgeFilter filter = new EverythingButPt(encoder);
        for (Stop stop : feed.stops.values()) {
            QueryResult locationQueryResult = walkNetworkIndex.findClosest(stop.stop_lat, stop.stop_lon, filter);
            int streetNode;
            if (!locationQueryResult.isValid()) {
                streetNode = i++;
                nodeAccess.setNode(streetNode, stop.stop_lat, stop.stop_lon);
                graph.edge(streetNode, streetNode, 0.0, false);
            } else {
                streetNode = locationQueryResult.getClosestNode();
            }
            gtfsStorage.getStationNodes().put(stop.stop_id, streetNode);
        }
    }

    private void buildPtNetwork() {
        HashMultimap<String, Trip> blockTrips = HashMultimap.create();
        for (Trip trip : feed.trips.values()) {
            if (trip.block_id != null) {
                blockTrips.put(trip.block_id, trip);
            } else {
                blockTrips.put("non-block-trip"+trip.trip_id, trip);
            }
        }
        blockTrips.asMap().values().forEach(unsortedTrips -> {
            List<TripWithStopTimes> trips = unsortedTrips.stream()
                    .map(trip -> {
                        Service service = feed.services.get(trip.service_id);
                        BitSet validOnDay = new BitSet((int) DAYS.between(startDate, endDate));
                        for (LocalDate date = startDate; !date.isAfter(endDate); date = date.plusDays(1)) {
                            if (service.activeOn(date)) {
                                validOnDay.set((int) DAYS.between(startDate, date));
                            }
                        }
                        ArrayList<StopTime> stopTimes = new ArrayList<>();
                        getInterpolatedStopTimesForTrip(trip.trip_id).forEach(stopTimes::add);
                        return new TripWithStopTimes(trip, stopTimes, validOnDay, Collections.emptySet(), Collections.emptySet());
                    })
                    .sorted(Comparator.comparingInt(trip -> trip.stopTimes.iterator().next().departure_time))
                    .collect(Collectors.toList());
            if (trips.stream().map(trip -> feed.getFrequencies(trip.trip.trip_id)).distinct().count() != 1) {
                throw new RuntimeException("Found a block with frequency-based trips. Not supported.");
            }
            ZoneId zoneId = ZoneId.of(feed.agency.get(feed.routes.get(trips.iterator().next().trip.route_id).agency_id).agency_timezone);
            Collection<Frequency> frequencies = feed.getFrequencies(trips.iterator().next().trip.trip_id);
            for (Frequency frequency : (frequencies.isEmpty() ? Collections.singletonList(SINGLE_FREQUENCY) : frequencies)) {
                for (int time = frequency.start_time; time < frequency.end_time; time += frequency.headway_secs) {
                    addTrips(zoneId, trips, time);
                }
            }
        });

        wireUpStops(ZoneId.of(feed.agency.values().iterator().next().agency_timezone)); // FIXME
    }

    void wireUpStops(ZoneId zoneId) {
        for (Stop stop : feed.stops.values()) {
            if (stop.location_type == 0) { // Only stops. Not interested in parent stations for now.
                int streetNode = gtfsStorage.getStationNodes().get(stop.stop_id);

                if (arrivalTimelineNodes.containsKey(stop.stop_id)) {
                    final Map<String, List<TimelineNodeIdWithTripId>> arrivalTimelineNodesByRoute = arrivalTimelineNodes.get(stop.stop_id).stream().collect(Collectors.groupingBy(t -> t.routeId));

                    arrivalTimelineNodesByRoute.forEach((routeId, timelineNodesWithTripId) -> {
                        nodeAccess.setNode(i++, stop.stop_lat, stop.stop_lon);
                        int stopExitNode = i-1;
                        nodeAccess.setAdditionalNodeField(stopExitNode, NodeType.STOP_EXIT_NODE.ordinal());
<<<<<<< HEAD
                        stopExitNodeIds.add(stopExitNode);
                        NavigableSet<Fun.Tuple2<Integer, Integer>> timeNodes = new TreeSet<>();
                        timelineNodesWithTripId.stream().map(t -> t.timelineNodeId)
                                .forEach(nodeId -> timeNodes.add(new Fun.Tuple2<>(times.get(nodeId) % (24*60*60), nodeId)));
                        wireUpAndAndConnectArrivalTimeline(stop, stopExitNode, timeNodes, zoneId);
=======

                        EdgeIteratorState exitEdge = graph.edge(stopExitNode, streetNode, 0.0, false);
                        setEdgeType(exitEdge, GtfsStorage.EdgeType.EXIT_PT);
                        exitEdge.setName(stop.stop_name);
                        gtfsStorage.getRoutes().put(exitEdge.getEdge(), routeId);

                        NavigableSet<Fun.Tuple2<Integer, Integer>> timeNodes = sorted(timelineNodesWithTripId);
                        wireUpAndAndConnectArrivalTimeline(stop, routeId,stopExitNode, timeNodes);
>>>>>>> b2185584
                    });

                }

                if (departureTimelineNodes.containsKey(stop.stop_id)) {
                    final Map<String, List<TimelineNodeIdWithTripId>> departureTimelineNodesByRoute = departureTimelineNodes.get(stop.stop_id).stream().collect(Collectors.groupingBy(t -> t.routeId));

                    departureTimelineNodesByRoute.forEach((routeId, timelineNodesWithTripId) -> {
                        nodeAccess.setNode(i++, stop.stop_lat, stop.stop_lon);
                        int stopEnterNode = i-1;
                        nodeAccess.setAdditionalNodeField(stopEnterNode, NodeType.STOP_ENTER_NODE.ordinal());

                        EdgeIteratorState entryEdge = graph.edge(streetNode, stopEnterNode, 0.0, false);
                        setEdgeType(entryEdge, GtfsStorage.EdgeType.ENTER_PT);
                        entryEdge.setName(stop.stop_name);

                        NavigableSet<Fun.Tuple2<Integer, Integer>> timeNodes = sorted(timelineNodesWithTripId);
                        wireUpAndAndConnectDepartureTimeline(stop, routeId,stopEnterNode, timeNodes);
                    });
                }
            }
        }
        insertTransfers();
    }

    private NavigableSet<Fun.Tuple2<Integer, Integer>> sorted(List<TimelineNodeIdWithTripId> timelineNodesWithTripId) {
        NavigableSet<Fun.Tuple2<Integer, Integer>> timeNodes = new TreeSet<>();
        timelineNodesWithTripId.stream().map(t -> t.timelineNodeId)
                .forEach(nodeId -> timeNodes.add(new Fun.Tuple2<>(times.get(nodeId) % (24*60*60), nodeId)));
        return timeNodes;
    }

    void insertTransfers() {
        departureTimelineNodes.asMap().forEach((toStopId, timelineNodesWithTripId) -> {
            final Map<String, List<TimelineNodeIdWithTripId>> departureTimelineNodesByRoute = departureTimelineNodes.get(toStopId).stream().collect(Collectors.groupingBy(t -> t.routeId));
            departureTimelineNodesByRoute.forEach((toRouteId, timelineNodesByRoute) -> {
                NavigableSet<Fun.Tuple2<Integer, Integer>> timeNodes = sorted(timelineNodesByRoute);
                final Optional<Transfer> withinStationTransfer = transfers.getTransfersToStop(toStopId, toRouteId).stream().filter(t -> t.from_stop_id.equals(toStopId)).findAny();
                if (!withinStationTransfer.isPresent()) {
                    insertInboundTransfers(toStopId, null, 0, timeNodes);
                }
                transfers.getTransfersToStop(toStopId, toRouteId).forEach(transfer -> {
                    insertInboundTransfers(transfer.from_stop_id, transfer.from_route_id, transfer.min_transfer_time, timeNodes);
                });
            });
        });
        if (graph.getBaseGraph() != null) {
            arrivalTimelineNodes.asMap().forEach((fromStopId, timelineNodesWithTripId) -> {
                Map<String, List<TimelineNodeIdWithTripId>> arrivalTimelineNodesByRoute = timelineNodesWithTripId.stream().collect(Collectors.groupingBy(t -> t.routeId));
                arrivalTimelineNodesByRoute.forEach((fromRouteId, timelineNodesByRoute) -> {
                    NavigableSet<Fun.Tuple2<Integer, Integer>> timeNodes = sorted(timelineNodesByRoute);
                    final Optional<Transfer> withinStationTransfer = transfers.getTransfersFromStop(fromStopId, fromRouteId).stream().filter(t -> t.from_stop_id.equals(fromStopId)).findAny();
                    if (!withinStationTransfer.isPresent()) {
                        insertOutboundTransfers(fromStopId, null, 0, timeNodes);
                    }
                    transfers.getTransfersFromStop(fromStopId, fromRouteId).forEach(transfer -> {
                        insertOutboundTransfers(transfer.from_stop_id, transfer.from_route_id, transfer.min_transfer_time, timeNodes);
                    });
                });
            });
        }
    }

    private void addTrips(ZoneId zoneId, List<TripWithStopTimes> trips, int time) {
        List<Integer> arrivalNodes = new ArrayList<>();
        for (TripWithStopTimes trip : trips) {
            GtfsRealtime.TripDescriptor tripDescriptor = GtfsRealtime.TripDescriptor.newBuilder()
                    .setTripId(trip.trip.trip_id)
                    .setRouteId(trip.trip.route_id)
                    .setStartTime(convertToGtfsTime(time)).build();
            addTrip(zoneId, time, arrivalNodes, trip, tripDescriptor);
        }
    }

    void addTrip(ZoneId zoneId, int time, List<Integer> arrivalNodes, GtfsReader.TripWithStopTimes trip, GtfsRealtime.TripDescriptor tripDescriptor) {
        IntArrayList boardEdges = new IntArrayList();
        IntArrayList alightEdges = new IntArrayList();
        StopTime prev = null;
        int arrivalNode = -1;
        int departureNode = -1;
        for (StopTime stopTime : trip.stopTimes) {
            Stop stop = feed.stops.get(stopTime.stop_id);
            arrivalNode = i++;
            nodeAccess.setNode(arrivalNode, stop.stop_lat, stop.stop_lon);
            nodeAccess.setAdditionalNodeField(arrivalNode, NodeType.INTERNAL_PT.ordinal());
            times.put(arrivalNode, stopTime.arrival_time + time);
            if (prev != null) {
                Stop fromStop = feed.stops.get(prev.stop_id);
                double distance = distCalc.calcDist(
                        fromStop.stop_lat,
                        fromStop.stop_lon,
                        stop.stop_lat,
                        stop.stop_lon);
                EdgeIteratorState edge = graph.edge(
                        departureNode,
                        arrivalNode,
                        distance,
                        false);
                edge.setName(stop.stop_name);
                setEdgeType(edge, GtfsStorage.EdgeType.HOP);
                edge.setFlags(encoder.setTime(edge.getFlags(), stopTime.arrival_time - prev.departure_time));
                gtfsStorage.getStopSequences().put(edge.getEdge(), stopTime.stop_sequence);
            }
            final int departureTimelineNode = i++;
            nodeAccess.setNode(departureTimelineNode, stop.stop_lat, stop.stop_lon);
            nodeAccess.setAdditionalNodeField(departureTimelineNode, NodeType.INTERNAL_PT.ordinal());
            times.put(departureTimelineNode, stopTime.departure_time + time);
            departureTimelineNodes.put(stopTime.stop_id, new TimelineNodeIdWithTripId(departureTimelineNode, trip.trip.trip_id, trip.trip.route_id));
            final int arrivalTimelineNode = i++;
            nodeAccess.setNode(arrivalTimelineNode, stop.stop_lat, stop.stop_lon);
            nodeAccess.setAdditionalNodeField(arrivalTimelineNode, NodeType.INTERNAL_PT.ordinal());
            times.put(arrivalTimelineNode, stopTime.arrival_time + time);
            arrivalTimelineNodes.put(stopTime.stop_id, new TimelineNodeIdWithTripId(arrivalTimelineNode, trip.trip.trip_id, trip.trip.route_id));
            departureNode = i++;
            nodeAccess.setNode(departureNode, stop.stop_lat, stop.stop_lon);
            nodeAccess.setAdditionalNodeField(departureNode, NodeType.INTERNAL_PT.ordinal());
            times.put(departureNode, stopTime.departure_time + time);
            int dayShift = stopTime.departure_time / (24 * 60 * 60);
            GtfsStorage.Validity validOn = new GtfsStorage.Validity(getValidOn(trip.validOnDay, dayShift), zoneId, startDate);
            int validityId;
            if (gtfsStorage.getOperatingDayPatterns().containsKey(validOn)) {
                validityId = gtfsStorage.getOperatingDayPatterns().get(validOn);
            } else {
                validityId = gtfsStorage.getOperatingDayPatterns().size();
                gtfsStorage.getOperatingDayPatterns().put(validOn, validityId);
            }

            EdgeIteratorState boardEdge = graph.edge(
                    departureTimelineNode,
                    departureNode,
                    0.0,
                    false);
            boardEdge.setName(getRouteName(feed, trip.trip));
            setEdgeType(boardEdge, GtfsStorage.EdgeType.BOARD);
            while (boardEdges.size() < stopTime.stop_sequence) {
                boardEdges.add(-1); // Padding, so that index == stop_sequence
            }
            boardEdges.add(boardEdge.getEdge());
            gtfsStorage.getStopSequences().put(boardEdge.getEdge(), stopTime.stop_sequence);
            gtfsStorage.getTripDescriptors().put(boardEdge.getEdge(), tripDescriptor.toByteArray());
            boardEdge.setFlags(encoder.setValidityId(boardEdge.getFlags(), validityId));
            boardEdge.setFlags(encoder.setTransfers(boardEdge.getFlags(), 1));

            EdgeIteratorState alightEdge = graph.edge(
                    arrivalNode,
                    arrivalTimelineNode,
                    0.0,
                    false);
            alightEdge.setName(getRouteName(feed, trip.trip));
            setEdgeType(alightEdge, GtfsStorage.EdgeType.ALIGHT);
            while (alightEdges.size() < stopTime.stop_sequence) {
                alightEdges.add(-1);
            }
            alightEdges.add(alightEdge.getEdge());
            gtfsStorage.getStopSequences().put(alightEdge.getEdge(), stopTime.stop_sequence);
            gtfsStorage.getTripDescriptors().put(alightEdge.getEdge(), tripDescriptor.toByteArray());
            alightEdge.setFlags(encoder.setValidityId(alightEdge.getFlags(), validityId));
//                            alightEdge.setFlags(encoder.setTransfers(alightEdge.getFlags(), 1));


            EdgeIteratorState dwellEdge = graph.edge(
                    arrivalNode,
                    departureNode,
                    0.0,
                    false);
            dwellEdge.setName(getRouteName(feed, trip.trip));
            setEdgeType(dwellEdge, GtfsStorage.EdgeType.DWELL);
            dwellEdge.setFlags(encoder.setTime(dwellEdge.getFlags(), stopTime.departure_time - stopTime.arrival_time));
            if (prev == null) {
                insertInboundBlockTransfers(arrivalNodes, tripDescriptor, departureNode, stopTime, stop, validityId);
            }
            prev = stopTime;
        }
        gtfsStorage.getBoardEdgesForTrip().put(GtfsStorage.tripKey(tripDescriptor.getTripId(), tripDescriptor.getStartTime()), boardEdges.toArray());
        gtfsStorage.getAlightEdgesForTrip().put(GtfsStorage.tripKey(tripDescriptor.getTripId(), tripDescriptor.getStartTime()), alightEdges.toArray());
        arrivalNodes.add(arrivalNode);
    }

    private void wireUpAndAndConnectArrivalTimeline(Stop toStop, int stopExitNode, NavigableSet<Fun.Tuple2<Integer, Integer>> timeNodes, ZoneId zoneId) {
        int time = 0;
        int prev = -1;
        for (Fun.Tuple2<Integer, Integer> e : timeNodes.descendingSet()) {
            EdgeIteratorState leaveTimeExpandedNetworkEdge = graph.edge(e.b, stopExitNode, 0.0, false);
            setEdgeType(leaveTimeExpandedNetworkEdge, GtfsStorage.EdgeType.LEAVE_TIME_EXPANDED_NETWORK);
            int arrivalTime = e.a;
            leaveTimeExpandedNetworkEdge.setFlags(encoder.setTime(leaveTimeExpandedNetworkEdge.getFlags(), arrivalTime));
            setFeedIdWithTimezone(leaveTimeExpandedNetworkEdge, new GtfsStorage.FeedIdWithTimezone(id, zoneId));
            if (prev != -1) {
                EdgeIteratorState edge = graph.edge(e.b, prev, 0.0, false);
                setEdgeType(edge, GtfsStorage.EdgeType.WAIT_ARRIVAL);
                edge.setName(toStop.stop_name);
                edge.setFlags(encoder.setTime(edge.getFlags(), time-e.a));
            }
            time = e.a;
            prev = e.b;
        }
    }

    private void setFeedIdWithTimezone(EdgeIteratorState leaveTimeExpandedNetworkEdge, GtfsStorage.FeedIdWithTimezone validOn) {
        int validityId;
        if (gtfsStorage.getWritableTimeZones().containsKey(validOn)) {
            validityId = gtfsStorage.getWritableTimeZones().get(validOn);
        } else {
            validityId = gtfsStorage.getWritableTimeZones().size();
            gtfsStorage.getWritableTimeZones().put(validOn, validityId);
        }
        leaveTimeExpandedNetworkEdge.setFlags(encoder.setValidityId(leaveTimeExpandedNetworkEdge.getFlags(), validityId));
    }

    private void wireUpAndAndConnectDepartureTimeline(Stop toStop, String toRouteId, int stopEnterNode, NavigableSet<Fun.Tuple2<Integer, Integer>> timeNodes) {
        ZoneId zoneId = ZoneId.of(feed.agency.get(feed.routes.get(toRouteId).agency_id).agency_timezone);
        int time = 0;
        int prev = -1;
        for (Fun.Tuple2<Integer, Integer> e : timeNodes.descendingSet()) {
            EdgeIteratorState enterTimeExpandedNetworkEdge = graph.edge(stopEnterNode, e.b, 0.0, false);
            enterTimeExpandedNetworkEdge.setName(toStop.stop_name);
            setEdgeType(enterTimeExpandedNetworkEdge, GtfsStorage.EdgeType.ENTER_TIME_EXPANDED_NETWORK);
            enterTimeExpandedNetworkEdge.setFlags(encoder.setTime(enterTimeExpandedNetworkEdge.getFlags(), e.a));
            setFeedIdWithTimezone(enterTimeExpandedNetworkEdge, new GtfsStorage.FeedIdWithTimezone(id, zoneId));
            if (prev != -1) {
                EdgeIteratorState edge = graph.edge(e.b, prev, 0.0, false);
                setEdgeType(edge, GtfsStorage.EdgeType.WAIT);
                edge.setName(toStop.stop_name);
                edge.setFlags(encoder.setTime(edge.getFlags(), time-e.a));
            }
            time = e.a;
            prev = e.b;
        }
        if (!timeNodes.isEmpty()) {
            EdgeIteratorState edge = graph.edge(timeNodes.last().b, timeNodes.first().b, 0.0, false);
            int rolloverTime = 24 * 60 * 60 - timeNodes.last().a + timeNodes.first().a;
            setEdgeType(edge, GtfsStorage.EdgeType.OVERNIGHT);
            edge.setName(toStop.stop_name);
            edge.setFlags(encoder.setTime(edge.getFlags(), rolloverTime));
        }
<<<<<<< HEAD
        if (transfers != null) {
            final Optional<Transfer> withinStationTransfer = transfers.getTransfersToStop(toStop, toRouteId).stream().filter(t -> t.from_stop_id.equals(toStop.stop_id)).findAny();
            if (!withinStationTransfer.isPresent()) {
                insertInboundTransfers(toStop.stop_id, null, 0, timeNodes);
            }
            transfers.getTransfersToStop(toStop, toRouteId).forEach(transfer -> {
                insertInboundTransfers(transfer.from_stop_id, transfer.from_route_id, transfer.min_transfer_time, timeNodes);
            });
        }
=======
>>>>>>> b2185584
    }

    private void insertInboundBlockTransfers(List<Integer> arrivalNodes, GtfsRealtime.TripDescriptor tripDescriptor, int departureNode, StopTime stopTime, Stop stop, int validityId) {
        EdgeIteratorState edge;
        for (int lastTripArrivalNode : arrivalNodes) {
            int dwellTime = times.get(departureNode) - times.get(lastTripArrivalNode);
            if (dwellTime >= 0) {
                nodeAccess.setNode(i++, stop.stop_lat, stop.stop_lon);
                nodeAccess.setAdditionalNodeField(i-1, NodeType.INTERNAL_PT.ordinal());

                edge = graph.edge(
                        lastTripArrivalNode,
                        i-1,
                        0.0,
                        false);
                setEdgeType(edge, GtfsStorage.EdgeType.TRANSFER);
                edge.setFlags(encoder.setTime(edge.getFlags(), dwellTime));

                edge = graph.edge(
                        i-1,
                        departureNode,
                        0.0,
                        false);
                setEdgeType(edge, GtfsStorage.EdgeType.BOARD);
                edge.setFlags(encoder.setValidityId(edge.getFlags(), validityId));
                gtfsStorage.getStopSequences().put(edge.getEdge(), stopTime.stop_sequence);
                gtfsStorage.getTripDescriptors().put(edge.getEdge(), tripDescriptor.toByteArray());
            }
        }
    }

    private Iterable<StopTime> getInterpolatedStopTimesForTrip(String trip_id) {
        try {
            return feed.getInterpolatedStopTimesForTrip(trip_id);
        } catch (GTFSFeed.FirstAndLastStopsDoNotHaveTimes e) {
            throw new RuntimeException(e);
        }
    }

    private void insertInboundTransfers(String fromStopId, String from_route_id, int minimumTransferTime, SortedSet<Fun.Tuple2<Integer, Integer>> toStopTimelineNode) {
        int stationNode = gtfsStorage.getStationNodes().get(fromStopId);
        EdgeIterator i = graph.createEdgeExplorer().setBaseNode(stationNode);
        while (i.next()) {
            GtfsStorage.EdgeType edgeType = encoder.getEdgeType(i.getFlags());
            if (edgeType == GtfsStorage.EdgeType.EXIT_PT) {
                String routeId = gtfsStorage.getRoutes().get(i.getEdge());
                if (from_route_id == null || from_route_id.equals(routeId)) {
                    EdgeIterator j = graph.createEdgeExplorer().setBaseNode(i.getAdjNode());
                    while (j.next()) {
                        GtfsStorage.EdgeType edgeType2 = encoder.getEdgeType(j.getFlags());
                        if (edgeType2 == GtfsStorage.EdgeType.LEAVE_TIME_EXPANDED_NETWORK) {
                            int arrivalTime = (int) encoder.getTime(j.getFlags());
                            SortedSet<Fun.Tuple2<Integer, Integer>> tailSet = toStopTimelineNode.tailSet(new Fun.Tuple2<>(arrivalTime + minimumTransferTime, -1));
                            if (!tailSet.isEmpty()) {
                                Fun.Tuple2<Integer, Integer> e = tailSet.first();
                                EdgeIteratorState edge = graph.edge(j.getAdjNode(), e.b, 0.0, false);
                                setEdgeType(edge, GtfsStorage.EdgeType.TRANSFER);
                                edge.setFlags(encoder.setTime(edge.getFlags(), e.a - arrivalTime));
                            }
                        }
                    }
                }
            }
        }
    }

    private void insertOutboundTransfers(String toStopId, String toRouteId, int minimumTransferTime, SortedSet<Fun.Tuple2<Integer, Integer>> fromStopTimelineNodes) {
        int stationNode = gtfsStorage.getStationNodes().get(toStopId);
        EdgeIterator i = graph.getBaseGraph().createEdgeExplorer().setBaseNode(stationNode);
        while (i.next()) {
            GtfsStorage.EdgeType edgeType = encoder.getEdgeType(i.getFlags());
            if (edgeType == GtfsStorage.EdgeType.ENTER_PT) {
                String routeId = gtfsStorage.getRoutes().get(i.getEdge());
                if (toRouteId == null || toRouteId.equals(routeId)) {
                    fromStopTimelineNodes.forEach(e -> {
                        EdgeIterator j = graph.getBaseGraph().createEdgeExplorer().setBaseNode(i.getAdjNode());
                        while (j.next()) {
                            GtfsStorage.EdgeType edgeType2 = encoder.getEdgeType(j.getFlags());
                            if (edgeType2 == GtfsStorage.EdgeType.ENTER_TIME_EXPANDED_NETWORK) {
                                int departureTime = (int) encoder.getTime(j.getFlags());
                                if (departureTime < e.a + minimumTransferTime) {
                                    continue;
                                }
                                EdgeIteratorState edge = graph.edge(e.b, j.getAdjNode(), 0.0, false);
                                setEdgeType(edge, GtfsStorage.EdgeType.TRANSFER);
                                edge.setFlags(encoder.setTime(edge.getFlags(), departureTime - e.a));
                                break;
                            }
                        }
                    });
                }
            }
        }
    }

    private String getRouteName(GTFSFeed feed, Trip trip) {
        Route route = feed.routes.get(trip.route_id);
        String routePart = route != null ? (route.route_long_name != null ? route.route_long_name : route.route_short_name) : "extra";
        return routePart + " " + trip.trip_headsign;
    }

    private void setEdgeType(EdgeIteratorState edge, GtfsStorage.EdgeType edgeType) {
        edge.setFlags(encoder.setEdgeType(edge.getFlags(), edgeType));
    }

    private BitSet getValidOn(BitSet validOnDay, int dayShift) {
        if (dayShift == 0) {
            return validOnDay;
        } else {
            BitSet bitSet = new BitSet(validOnDay.length() + 1);
            for (int i=0; i<validOnDay.length(); i++) {
                if (validOnDay.get(i)) {
                    bitSet.set(i+1);
                }
            }
            return bitSet;
        }
    }

}<|MERGE_RESOLUTION|>--- conflicted
+++ resolved
@@ -128,10 +128,7 @@
         this.walkNetworkIndex = walkNetworkIndex;
         this.encoder = encoder;
         this.feed = this.gtfsStorage.getGtfsFeeds().get(id);
-<<<<<<< HEAD
-=======
         this.transfers = this.gtfsStorage.getTransfers().get(id);
->>>>>>> b2185584
         this.i = graph.getNodes();
         this.startDate = feed.calculateStats().getStartDate();
         this.endDate = feed.calculateStats().getEndDate();
@@ -139,13 +136,8 @@
 
     void readGraph() {
         gtfsStorage.getFares().putAll(feed.fares);
-<<<<<<< HEAD
-        this.transfers = new Transfers(feed);
-        buildPtNetwork();
-=======
         transfers = new Transfers(feed);
         gtfsStorage.getTransfers().put(id, transfers);
->>>>>>> b2185584
         connectStopsToStreetNetwork();
         buildPtNetwork();
     }
@@ -218,13 +210,6 @@
                         nodeAccess.setNode(i++, stop.stop_lat, stop.stop_lon);
                         int stopExitNode = i-1;
                         nodeAccess.setAdditionalNodeField(stopExitNode, NodeType.STOP_EXIT_NODE.ordinal());
-<<<<<<< HEAD
-                        stopExitNodeIds.add(stopExitNode);
-                        NavigableSet<Fun.Tuple2<Integer, Integer>> timeNodes = new TreeSet<>();
-                        timelineNodesWithTripId.stream().map(t -> t.timelineNodeId)
-                                .forEach(nodeId -> timeNodes.add(new Fun.Tuple2<>(times.get(nodeId) % (24*60*60), nodeId)));
-                        wireUpAndAndConnectArrivalTimeline(stop, stopExitNode, timeNodes, zoneId);
-=======
 
                         EdgeIteratorState exitEdge = graph.edge(stopExitNode, streetNode, 0.0, false);
                         setEdgeType(exitEdge, GtfsStorage.EdgeType.EXIT_PT);
@@ -232,8 +217,7 @@
                         gtfsStorage.getRoutes().put(exitEdge.getEdge(), routeId);
 
                         NavigableSet<Fun.Tuple2<Integer, Integer>> timeNodes = sorted(timelineNodesWithTripId);
-                        wireUpAndAndConnectArrivalTimeline(stop, routeId,stopExitNode, timeNodes);
->>>>>>> b2185584
+                        wireUpAndAndConnectArrivalTimeline(stop, stopExitNode, timeNodes, zoneId);
                     });
 
                 }
@@ -251,7 +235,7 @@
                         entryEdge.setName(stop.stop_name);
 
                         NavigableSet<Fun.Tuple2<Integer, Integer>> timeNodes = sorted(timelineNodesWithTripId);
-                        wireUpAndAndConnectDepartureTimeline(stop, routeId,stopEnterNode, timeNodes);
+                        wireUpAndAndConnectDepartureTimeline(stop, routeId,stopEnterNode, timeNodes, zoneId);
                     });
                 }
             }
@@ -443,8 +427,7 @@
         leaveTimeExpandedNetworkEdge.setFlags(encoder.setValidityId(leaveTimeExpandedNetworkEdge.getFlags(), validityId));
     }
 
-    private void wireUpAndAndConnectDepartureTimeline(Stop toStop, String toRouteId, int stopEnterNode, NavigableSet<Fun.Tuple2<Integer, Integer>> timeNodes) {
-        ZoneId zoneId = ZoneId.of(feed.agency.get(feed.routes.get(toRouteId).agency_id).agency_timezone);
+    private void wireUpAndAndConnectDepartureTimeline(Stop toStop, String toRouteId, int stopEnterNode, NavigableSet<Fun.Tuple2<Integer, Integer>> timeNodes, ZoneId zoneId) {
         int time = 0;
         int prev = -1;
         for (Fun.Tuple2<Integer, Integer> e : timeNodes.descendingSet()) {
@@ -469,18 +452,6 @@
             edge.setName(toStop.stop_name);
             edge.setFlags(encoder.setTime(edge.getFlags(), rolloverTime));
         }
-<<<<<<< HEAD
-        if (transfers != null) {
-            final Optional<Transfer> withinStationTransfer = transfers.getTransfersToStop(toStop, toRouteId).stream().filter(t -> t.from_stop_id.equals(toStop.stop_id)).findAny();
-            if (!withinStationTransfer.isPresent()) {
-                insertInboundTransfers(toStop.stop_id, null, 0, timeNodes);
-            }
-            transfers.getTransfersToStop(toStop, toRouteId).forEach(transfer -> {
-                insertInboundTransfers(transfer.from_stop_id, transfer.from_route_id, transfer.min_transfer_time, timeNodes);
-            });
-        }
-=======
->>>>>>> b2185584
     }
 
     private void insertInboundBlockTransfers(List<Integer> arrivalNodes, GtfsRealtime.TripDescriptor tripDescriptor, int departureNode, StopTime stopTime, Stop stop, int validityId) {
