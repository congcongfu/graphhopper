/*
 *  Licensed to GraphHopper GmbH under one or more contributor
 *  license agreements. See the NOTICE file distributed with this work for
 *  additional information regarding copyright ownership.
 *
 *  GraphHopper GmbH licenses this file to you under the Apache License,
 *  Version 2.0 (the "License"); you may not use this file except in
 *  compliance with the License. You may obtain a copy of the License at
 *
 *       http://www.apache.org/licenses/LICENSE-2.0
 *
 *  Unless required by applicable law or agreed to in writing, software
 *  distributed under the License is distributed on an "AS IS" BASIS,
 *  WITHOUT WARRANTIES OR CONDITIONS OF ANY KIND, either express or implied.
 *  See the License for the specific language governing permissions and
 *  limitations under the License.
 */

package com.graphhopper.reader.gtfs;

import com.carrotsearch.hppc.IntArrayList;
import com.conveyal.gtfs.GTFSFeed;
import com.conveyal.gtfs.model.Frequency;
import com.conveyal.gtfs.model.Route;
import com.conveyal.gtfs.model.Service;
import com.conveyal.gtfs.model.Stop;
import com.conveyal.gtfs.model.StopTime;
import com.conveyal.gtfs.model.Transfer;
import com.conveyal.gtfs.model.Trip;
import com.google.common.collect.HashMultimap;
import com.google.common.collect.SetMultimap;
import com.google.transit.realtime.GtfsRealtime;
import com.graphhopper.routing.util.DefaultEdgeFilter;
import com.graphhopper.routing.util.EdgeFilter;
import com.graphhopper.storage.Graph;
import com.graphhopper.storage.NodeAccess;
import com.graphhopper.storage.index.LocationIndex;
import com.graphhopper.storage.index.QueryResult;
import com.graphhopper.util.DistanceCalc;
import com.graphhopper.util.EdgeIterator;
import com.graphhopper.util.EdgeIteratorState;
import com.graphhopper.util.Helper;
import gnu.trove.map.hash.TIntIntHashMap;
import org.mapdb.Fun;
import org.slf4j.Logger;
import org.slf4j.LoggerFactory;

import java.time.LocalDate;
import java.time.ZoneId;
import java.util.ArrayList;
import java.util.BitSet;
import java.util.Collection;
import java.util.Collections;
import java.util.Comparator;
import java.util.Iterator;
import java.util.List;
import java.util.ListIterator;
import java.util.Map;
import java.util.NavigableSet;
import java.util.Optional;
import java.util.Set;
import java.util.SortedSet;
import java.util.Spliterators;
import java.util.TreeSet;
import java.util.function.Consumer;
import java.util.stream.Collectors;
import java.util.stream.Stream;
import java.util.stream.StreamSupport;

import static com.conveyal.gtfs.model.Entity.Writer.convertToGtfsTime;
import static java.time.temporal.ChronoUnit.DAYS;

class GtfsReader {

    private LocalDate startDate;
    private LocalDate endDate;

    static class TripWithStopTimes {
        public TripWithStopTimes(Trip trip, List<StopTime> stopTimes, BitSet validOnDay, Set<Integer> cancelledArrivals, Set<Integer> cancelledDepartures) {
            this.trip = trip;
            this.stopTimes = stopTimes;
            this.validOnDay = validOnDay;
            this.cancelledArrivals = cancelledArrivals;
            this.cancelledDeparture = cancelledDepartures;
        }

        Trip trip;
        List<StopTime> stopTimes;
        BitSet validOnDay;
        Set<Integer> cancelledArrivals;
        Set<Integer> cancelledDeparture;
    }

    private static class TimelineNodeIdWithTripId {
        final String tripId;
        final String routeId;
        final int timelineNodeId;

        private TimelineNodeIdWithTripId(int timelineNodeId, String tripId, String routeId) {
            this.tripId = tripId;
            this.routeId = routeId;
            this.timelineNodeId = timelineNodeId;
        }
    }

    private static final Logger LOGGER = LoggerFactory.getLogger(GtfsReader.class);

    private final Graph graph;
    private final LocationIndex walkNetworkIndex;
    private final GtfsStorageI gtfsStorage;

    private final DistanceCalc distCalc = Helper.DIST_EARTH;
    private Transfers transfers;
    private final NodeAccess nodeAccess;
    private final String id;
    private int i;
    private GTFSFeed feed;
    private final TIntIntHashMap times = new TIntIntHashMap();
    private final SetMultimap<String, TimelineNodeIdWithTripId> departureTimelineNodes = HashMultimap.create();
    private final SetMultimap<String, TimelineNodeIdWithTripId> arrivalTimelineNodes = HashMultimap.create();
    private final PtFlagEncoder encoder;

    GtfsReader(String id, Graph graph, GtfsStorageI gtfsStorage, PtFlagEncoder encoder, LocationIndex walkNetworkIndex) {
        this.id = id;
        this.graph = graph;
        this.gtfsStorage = gtfsStorage;
        this.nodeAccess = graph.getNodeAccess();
        this.walkNetworkIndex = walkNetworkIndex;
        this.encoder = encoder;
        this.feed = this.gtfsStorage.getGtfsFeeds().get(id);
        this.transfers = this.gtfsStorage.getTransfers().get(id);
        this.i = graph.getNodes();
        this.startDate = feed.calculateStats().getStartDate();
        this.endDate = feed.calculateStats().getEndDate();
    }

    void readGraph() {
        gtfsStorage.getFares().putAll(feed.fares);
        transfers = new Transfers(feed);
        gtfsStorage.getTransfers().put(id, transfers);
        connectStopsToStreetNetwork();
        buildPtNetwork();
    }

    private void connectStopsToStreetNetwork() {
        EdgeFilter filter = new EverythingButPt(encoder);
        for (Stop stop : feed.stops.values()) {
            QueryResult locationQueryResult = walkNetworkIndex.findClosest(stop.stop_lat, stop.stop_lon, filter);
            int streetNode;
            if (!locationQueryResult.isValid()) {
                streetNode = i++;
                nodeAccess.setNode(streetNode, stop.stop_lat, stop.stop_lon);
                graph.edge(streetNode, streetNode, 0.0, false);
            } else {
                streetNode = locationQueryResult.getClosestNode();
            }
            gtfsStorage.getStationNodes().put(stop.stop_id, streetNode);
        }
    }

    private void buildPtNetwork() {
        HashMultimap<String, Trip> blockTrips = HashMultimap.create();
        for (Trip trip : feed.trips.values()) {
            if (trip.block_id != null) {
                blockTrips.put(trip.block_id, trip);
            } else {
                blockTrips.put("non-block-trip"+trip.trip_id, trip);
            }
        }
        blockTrips.asMap().values().forEach(unsortedTrips -> {
            List<TripWithStopTimes> trips = unsortedTrips.stream()
                    .map(trip -> {
                        Service service = feed.services.get(trip.service_id);
                        BitSet validOnDay = new BitSet((int) DAYS.between(startDate, endDate));
                        for (LocalDate date = startDate; !date.isAfter(endDate); date = date.plusDays(1)) {
                            if (service.activeOn(date)) {
                                validOnDay.set((int) DAYS.between(startDate, date));
                            }
                        }
                        ArrayList<StopTime> stopTimes = new ArrayList<>();
                        getInterpolatedStopTimesForTrip(trip.trip_id).forEach(stopTimes::add);
                        return new TripWithStopTimes(trip, stopTimes, validOnDay, Collections.emptySet(), Collections.emptySet());
                    })
                    .sorted(Comparator.comparingInt(trip -> trip.stopTimes.iterator().next().departure_time))
                    .collect(Collectors.toList());
            if (trips.stream().map(trip -> feed.getFrequencies(trip.trip.trip_id)).distinct().count() != 1) {
                throw new RuntimeException("Found a block with frequency-based trips. Not supported.");
            }
            ZoneId zoneId = ZoneId.of(feed.agency.get(feed.routes.get(trips.iterator().next().trip.route_id).agency_id).agency_timezone);
            Collection<Frequency> frequencies = feed.getFrequencies(trips.iterator().next().trip.trip_id);
            if (frequencies.isEmpty()) {
                addTrips(zoneId, trips, 0, false);
            } else {
                for (Frequency frequency : frequencies) {
                    for (int time = frequency.start_time; time < frequency.end_time; time += frequency.headway_secs) {
                        addTrips(zoneId, trips, time, true);
                    }
                }
            }
        });

        wireUpStops(ZoneId.of(feed.agency.values().iterator().next().agency_timezone)); // FIXME
    }

    void wireUpStops(ZoneId zoneId) {
        for (Stop stop : feed.stops.values()) {
            if (stop.location_type == 0) { // Only stops. Not interested in parent stations for now.
                int streetNode = gtfsStorage.getStationNodes().get(stop.stop_id);

                if (arrivalTimelineNodes.containsKey(stop.stop_id)) {
                    final Map<String, List<TimelineNodeIdWithTripId>> arrivalTimelineNodesByRoute = arrivalTimelineNodes.get(stop.stop_id).stream().collect(Collectors.groupingBy(t -> t.routeId));

                    arrivalTimelineNodesByRoute.forEach((routeId, timelineNodesWithTripId) -> {
                        nodeAccess.setNode(i++, stop.stop_lat, stop.stop_lon);
                        int stopExitNode = i-1;
                        nodeAccess.setAdditionalNodeField(stopExitNode, NodeType.STOP_EXIT_NODE.ordinal());

                        EdgeIteratorState exitEdge = graph.edge(stopExitNode, streetNode, 0.0, false);
                        setEdgeType(exitEdge, GtfsStorage.EdgeType.EXIT_PT);
                        exitEdge.setName(stop.stop_name);
                        gtfsStorage.getRoutes().put(exitEdge.getEdge(), routeId);

                        NavigableSet<Fun.Tuple2<Integer, Integer>> timeNodes = sorted(timelineNodesWithTripId);
                        wireUpAndAndConnectArrivalTimeline(stop, stopExitNode, timeNodes, zoneId);
                    });

                }

                if (departureTimelineNodes.containsKey(stop.stop_id)) {
                    final Map<String, List<TimelineNodeIdWithTripId>> departureTimelineNodesByRoute = departureTimelineNodes.get(stop.stop_id).stream().collect(Collectors.groupingBy(t -> t.routeId));

                    departureTimelineNodesByRoute.forEach((routeId, timelineNodesWithTripId) -> {
                        nodeAccess.setNode(i++, stop.stop_lat, stop.stop_lon);
                        int stopEnterNode = i-1;
                        nodeAccess.setAdditionalNodeField(stopEnterNode, NodeType.STOP_ENTER_NODE.ordinal());

                        EdgeIteratorState entryEdge = graph.edge(streetNode, stopEnterNode, 0.0, false);
                        setEdgeType(entryEdge, GtfsStorage.EdgeType.ENTER_PT);
                        entryEdge.setName(stop.stop_name);
                        gtfsStorage.getRoutes().put(entryEdge.getEdge(), routeId);

                        NavigableSet<Fun.Tuple2<Integer, Integer>> timeNodes = sorted(timelineNodesWithTripId);
                        wireUpAndAndConnectDepartureTimeline(stop, routeId,stopEnterNode, timeNodes, zoneId);
                    });
                }
            }
        }
        insertTransfers();
    }

    void wireUpAdditionalDepartures(ZoneId zoneId) {
        for (Stop stop : feed.stops.values()) {
            int stationNode = gtfsStorage.getStationNodes().get(stop.stop_id);
            final Map<String, List<TimelineNodeIdWithTripId>> departureTimelineNodesByRoute = departureTimelineNodes.get(stop.stop_id).stream().collect(Collectors.groupingBy(t -> t.routeId));
            departureTimelineNodesByRoute.forEach((routeId, timelineNodesWithTripId) -> {
                int platformNode = findPlatformEnterNode(stationNode, routeId);
                if (platformNode != -1) {
                    NavigableSet<Fun.Tuple2<Integer, Integer>> timeNodes = sorted(timelineNodesWithTripId);
                    Iterator<Fun.Tuple2<Integer, Integer>> realtimeTimelineIterator = timeNodes.iterator();
                    NavigableSet<Fun.Tuple2<Integer, Integer>> staticTimelineNodesForRoute = findDepartureTimelineNodesForRoute(stationNode, routeId).collect(Collectors.toCollection(TreeSet::new));
<<<<<<< HEAD
                    System.out.println("s --");
                    staticTimelineNodesForRoute.forEach(System.out::println);
                    System.out.println("d --");
=======
>>>>>>> 06eb2ead
                    realtimeTimelineIterator.forEachRemaining(timelineNode -> {
                        SortedSet<Fun.Tuple2<Integer, Integer>> headSet = staticTimelineNodesForRoute.headSet(timelineNode);
                        if(!headSet.isEmpty()) {
                            Fun.Tuple2<Integer, Integer> before = headSet.last();
                            EdgeIteratorState edge = graph.edge(before.b, timelineNode.b,0.0, false);
                            setEdgeType(edge, GtfsStorage.EdgeType.WAIT);
                            edge.setFlags(encoder.setTime(edge.getFlags(), timelineNode.a-before.a));
<<<<<<< HEAD
                            System.out.println(" "+ before);
                        }
                        SortedSet<Fun.Tuple2<Integer, Integer>> tailSet = staticTimelineNodesForRoute.tailSet(timelineNode);
                        System.out.println(timelineNode);
=======
                        }
                        SortedSet<Fun.Tuple2<Integer, Integer>> tailSet = staticTimelineNodesForRoute.tailSet(timelineNode);
>>>>>>> 06eb2ead
                        if (!tailSet.isEmpty()) {
                            Fun.Tuple2<Integer, Integer> after = tailSet.first();
                            EdgeIteratorState edge = graph.edge(timelineNode.b, after.b, 0.0, false);
                            setEdgeType(edge, GtfsStorage.EdgeType.WAIT);
                            edge.setFlags(encoder.setTime(edge.getFlags(), after.a-timelineNode.a));

<<<<<<< HEAD
                            System.out.println(" "+ after);
                            EdgeIterator ei = graph.getBaseGraph().createEdgeExplorer(new DefaultEdgeFilter(encoder, true, false)).setBaseNode(after.b);
                            while(ei.next()) {
                                if (encoder.getEdgeType(ei.getFlags()) == GtfsStorage.EdgeType.TRANSFER) {
                                    System.out.println("   "+ei+"   @"+Long.toString(after.a-encoder.getTime(ei.getFlags())));
                                }
                            }

                        }

                        // Likely doesn't help because has to be inserted "in order".
                        EdgeIteratorState edge = graph.edge(platformNode, timelineNode.b, 0.0, false);
                        setEdgeType(edge, GtfsStorage.EdgeType.ENTER_TIME_EXPANDED_NETWORK);
                        System.out.println("furz");
                        System.out.println(edge);
=======
//                            System.out.println(" "+ after);
//                            EdgeIterator ei = graph.getBaseGraph().createEdgeExplorer(new DefaultEdgeFilter(encoder, true, false)).setBaseNode(after.b);
//                            while(ei.next()) {
//                                if (encoder.getEdgeType(ei.getFlags()) == GtfsStorage.EdgeType.TRANSFER) {
//                                    System.out.println("   "+ei+"   @"+Long.toString(after.a-encoder.getTime(ei.getFlags())));
//                                }
//                            }

                        }

                        EdgeIteratorState edge = graph.edge(platformNode, timelineNode.b, 0.0, false);
                        setEdgeType(edge, GtfsStorage.EdgeType.ENTER_TIME_EXPANDED_NETWORK);
>>>>>>> 06eb2ead
                        edge.setFlags(encoder.setTime(edge.getFlags(), timelineNode.a));
                        setFeedIdWithTimezone(edge, new GtfsStorage.FeedIdWithTimezone(id, zoneId));
                    });
                } else {
                    nodeAccess.setNode(i++, stop.stop_lat, stop.stop_lon);
                    int stopEnterNode = i-1;
                    nodeAccess.setAdditionalNodeField(stopEnterNode, NodeType.STOP_ENTER_NODE.ordinal());
                    EdgeIteratorState entryEdge = graph.edge(stationNode, stopEnterNode, 0.0, false);
                    setEdgeType(entryEdge, GtfsStorage.EdgeType.ENTER_PT);
                    entryEdge.setName(stop.stop_name);
                    NavigableSet<Fun.Tuple2<Integer, Integer>> timeNodes = sorted(timelineNodesWithTripId);
<<<<<<< HEAD
                    wireUpAndAndConnectDepartureTimeline(stop, routeId,stopEnterNode, timeNodes, zoneId);
=======
                    wireUpAndAndConnectDepartureTimeline(stop, routeId,stopEnterNode, timeNodes);
>>>>>>> 06eb2ead
                }
            });
            final Map<String, List<TimelineNodeIdWithTripId>> arrivalTimelineNodesByRoute = arrivalTimelineNodes.get(stop.stop_id).stream().collect(Collectors.groupingBy(t -> t.routeId));
            arrivalTimelineNodesByRoute.forEach((routeId, timelineNodesWithTripId) -> {
                int platformNode = findPlatformExitNode(stationNode, routeId);
                NavigableSet<Fun.Tuple2<Integer, Integer>> timeNodes = sorted(timelineNodesWithTripId);

                if (platformNode != -1) {
                    Iterator<Fun.Tuple2<Integer, Integer>> realtimeTimelineIterator = timeNodes.iterator();
                    realtimeTimelineIterator.forEachRemaining(timelineNode -> {
<<<<<<< HEAD
                        System.out.println("pups");
                        // Likely doesn't help because has to be inserted "in order".
                        EdgeIteratorState edge = graph.edge(timelineNode.b, platformNode, 0.0, false);
                        setEdgeType(edge, GtfsStorage.EdgeType.LEAVE_TIME_EXPANDED_NETWORK);
                        System.out.println(edge);
=======
                        EdgeIteratorState edge = graph.edge(timelineNode.b, platformNode, 0.0, false);
                        setEdgeType(edge, GtfsStorage.EdgeType.LEAVE_TIME_EXPANDED_NETWORK);
>>>>>>> 06eb2ead
                        edge.setFlags(encoder.setTime(edge.getFlags(), timelineNode.a));
                        setFeedIdWithTimezone(edge, new GtfsStorage.FeedIdWithTimezone(id, zoneId));
                    });
                } else {
                    nodeAccess.setNode(i++, stop.stop_lat, stop.stop_lon);
                    int stopExitNode = i-1;
                    nodeAccess.setAdditionalNodeField(stopExitNode, NodeType.STOP_EXIT_NODE.ordinal());
                    EdgeIteratorState exitEdge = graph.edge(stopExitNode, stationNode, 0.0, false);
                    setEdgeType(exitEdge, GtfsStorage.EdgeType.EXIT_PT);
                    exitEdge.setName(stop.stop_name);
<<<<<<< HEAD
                    wireUpAndAndConnectArrivalTimeline(stop, stopExitNode, timeNodes, zoneId);
=======
                    wireUpAndAndConnectArrivalTimeline(stop, routeId,stopExitNode, timeNodes);
>>>>>>> 06eb2ead
                }
                final Optional<Transfer> withinStationTransfer = transfers.getTransfersFromStop(stop.stop_id, routeId).stream().filter(t -> t.from_stop_id.equals(stop.stop_id)).findAny();
                if (!withinStationTransfer.isPresent()) {
                    insertOutboundTransfers(stop.stop_id, null, 0, timeNodes);
                }
                transfers.getTransfersFromStop(stop.stop_id, routeId).forEach(transfer -> {
                    insertOutboundTransfers(transfer.from_stop_id, transfer.from_route_id, transfer.min_transfer_time, timeNodes);
                });
            });
        }
    }

    private Stream<Fun.Tuple2<Integer, Integer>> findDepartureTimelineNodesForRoute(int stationNode, String routeId) {
        int node = findPlatformEnterNode(stationNode, routeId);
        if (node == -1) {
            return Stream.empty();
        }
        return StreamSupport.stream(new Spliterators.AbstractSpliterator<EdgeIteratorState>(0, 0) {
            EdgeIterator edgeIterator = graph.getBaseGraph().createEdgeExplorer(new DefaultEdgeFilter(encoder, false, true)).setBaseNode(node);
            @Override
            public boolean tryAdvance(Consumer<? super EdgeIteratorState> action) {
                if (edgeIterator.next()) {
                    action.accept(edgeIterator);
                    return true;
                } else {
                    return false;
                }
            }
        }, false)
                .filter(edge -> encoder.getEdgeType(edge.getFlags()) == GtfsStorage.EdgeType.ENTER_TIME_EXPANDED_NETWORK)
                .map(edge -> new Fun.Tuple2<>((int) encoder.getTime(edge.getFlags()), edge.getAdjNode()));
    }

    private int findPlatformEnterNode(int stationNode, String routeId) {
        EdgeIterator i = graph.getBaseGraph().createEdgeExplorer(new DefaultEdgeFilter(encoder, false, true)).setBaseNode(stationNode);
        while (i.next()) {
            GtfsStorage.EdgeType edgeType = encoder.getEdgeType(i.getFlags());
            if (edgeType == GtfsStorage.EdgeType.ENTER_PT) {
                if (routeId.equals(gtfsStorage.getRoutes().get(i.getEdge()))) {
                    return i.getAdjNode();
                }
            }
        }
        return -1;
    }

    private int findPlatformExitNode(int stationNode, String routeId) {
        EdgeIterator i = graph.getBaseGraph().createEdgeExplorer(new DefaultEdgeFilter(encoder, true, false)).setBaseNode(stationNode);
        while (i.next()) {
            GtfsStorage.EdgeType edgeType = encoder.getEdgeType(i.getFlags());
            if (edgeType == GtfsStorage.EdgeType.EXIT_PT) {
                if (routeId.equals(gtfsStorage.getRoutes().get(i.getEdge()))) {
                    return i.getAdjNode();
                }
            }
        }
        return -1;
    }

    private NavigableSet<Fun.Tuple2<Integer, Integer>> sorted(List<TimelineNodeIdWithTripId> timelineNodesWithTripId) {
        NavigableSet<Fun.Tuple2<Integer, Integer>> timeNodes = new TreeSet<>();
        timelineNodesWithTripId.stream().map(t -> t.timelineNodeId)
                .forEach(nodeId -> timeNodes.add(new Fun.Tuple2<>(times.get(nodeId) % (24*60*60), nodeId)));
        return timeNodes;
    }

    void insertTransfers() {
        departureTimelineNodes.asMap().forEach((toStopId, timelineNodesWithTripId) -> {
            final Map<String, List<TimelineNodeIdWithTripId>> departureTimelineNodesByRoute = departureTimelineNodes.get(toStopId).stream().collect(Collectors.groupingBy(t -> t.routeId));
            departureTimelineNodesByRoute.forEach((toRouteId, timelineNodesByRoute) -> {
                NavigableSet<Fun.Tuple2<Integer, Integer>> timeNodes = sorted(timelineNodesByRoute);
                final Optional<Transfer> withinStationTransfer = transfers.getTransfersToStop(toStopId, toRouteId).stream().filter(t -> t.from_stop_id.equals(toStopId)).findAny();
                if (!withinStationTransfer.isPresent()) {
                    insertInboundTransfers(toStopId, null, 0, timeNodes);
                }
                transfers.getTransfersToStop(toStopId, toRouteId).forEach(transfer -> {
                    insertInboundTransfers(transfer.from_stop_id, transfer.from_route_id, transfer.min_transfer_time, timeNodes);
                });
            });
        });
    }

    private void addTrips(ZoneId zoneId, List<TripWithStopTimes> trips, int time, boolean frequencyBased) {
        List<TripWithStopTimeAndArrivalNode> arrivalNodes = new ArrayList<>();
        for (TripWithStopTimes trip : trips) {
            GtfsRealtime.TripDescriptor.Builder tripDescriptor = GtfsRealtime.TripDescriptor.newBuilder()
                    .setTripId(trip.trip.trip_id)
                    .setRouteId(trip.trip.route_id);
            if (frequencyBased) {
                tripDescriptor = tripDescriptor.setStartTime(convertToGtfsTime(time));
            }
            addTrip(zoneId, time, arrivalNodes, trip, tripDescriptor.build());
        }
    }

    private static class TripWithStopTimeAndArrivalNode {
        TripWithStopTimes tripWithStopTimes;
        int arrivalNode;
    }

    void addTrip(ZoneId zoneId, int time, List<TripWithStopTimeAndArrivalNode> arrivalNodes, GtfsReader.TripWithStopTimes trip, GtfsRealtime.TripDescriptor tripDescriptor) {
        IntArrayList boardEdges = new IntArrayList();
        IntArrayList alightEdges = new IntArrayList();
        StopTime prev = null;
        int arrivalNode = -1;
        int departureNode = -1;
        for (StopTime stopTime : trip.stopTimes) {
            Stop stop = feed.stops.get(stopTime.stop_id);
            arrivalNode = i++;
            nodeAccess.setNode(arrivalNode, stop.stop_lat, stop.stop_lon);
            nodeAccess.setAdditionalNodeField(arrivalNode, NodeType.INTERNAL_PT.ordinal());
            times.put(arrivalNode, stopTime.arrival_time + time);
            if (prev != null) {
                Stop fromStop = feed.stops.get(prev.stop_id);
                double distance = distCalc.calcDist(
                        fromStop.stop_lat,
                        fromStop.stop_lon,
                        stop.stop_lat,
                        stop.stop_lon);
                EdgeIteratorState edge = graph.edge(
                        departureNode,
                        arrivalNode,
                        distance,
                        false);
                edge.setName(stop.stop_name);
                setEdgeType(edge, GtfsStorage.EdgeType.HOP);
                edge.setFlags(encoder.setTime(edge.getFlags(), stopTime.arrival_time - prev.departure_time));
                gtfsStorage.getStopSequences().put(edge.getEdge(), stopTime.stop_sequence);
            }
            final int departureTimelineNode = i++;
            nodeAccess.setNode(departureTimelineNode, stop.stop_lat, stop.stop_lon);
            nodeAccess.setAdditionalNodeField(departureTimelineNode, NodeType.INTERNAL_PT.ordinal());
            times.put(departureTimelineNode, stopTime.departure_time + time);
            departureTimelineNodes.put(stopTime.stop_id, new TimelineNodeIdWithTripId(departureTimelineNode, trip.trip.trip_id, trip.trip.route_id));
            final int arrivalTimelineNode = i++;
            nodeAccess.setNode(arrivalTimelineNode, stop.stop_lat, stop.stop_lon);
            nodeAccess.setAdditionalNodeField(arrivalTimelineNode, NodeType.INTERNAL_PT.ordinal());
            times.put(arrivalTimelineNode, stopTime.arrival_time + time);
            arrivalTimelineNodes.put(stopTime.stop_id, new TimelineNodeIdWithTripId(arrivalTimelineNode, trip.trip.trip_id, trip.trip.route_id));
            departureNode = i++;
            nodeAccess.setNode(departureNode, stop.stop_lat, stop.stop_lon);
            nodeAccess.setAdditionalNodeField(departureNode, NodeType.INTERNAL_PT.ordinal());
            times.put(departureNode, stopTime.departure_time + time);
            int dayShift = stopTime.departure_time / (24 * 60 * 60);
            GtfsStorage.Validity validOn = new GtfsStorage.Validity(getValidOn(trip.validOnDay, dayShift), zoneId, startDate);
            int validityId;
            if (gtfsStorage.getOperatingDayPatterns().containsKey(validOn)) {
                validityId = gtfsStorage.getOperatingDayPatterns().get(validOn);
            } else {
                validityId = gtfsStorage.getOperatingDayPatterns().size();
                gtfsStorage.getOperatingDayPatterns().put(validOn, validityId);
            }

            EdgeIteratorState boardEdge = graph.edge(
                    departureTimelineNode,
                    departureNode,
                    0.0,
                    false);
            boardEdge.setName(getRouteName(feed, trip.trip));
            setEdgeType(boardEdge, GtfsStorage.EdgeType.BOARD);
            while (boardEdges.size() < stopTime.stop_sequence) {
                boardEdges.add(-1); // Padding, so that index == stop_sequence
            }
            boardEdges.add(boardEdge.getEdge());
            gtfsStorage.getStopSequences().put(boardEdge.getEdge(), stopTime.stop_sequence);
            gtfsStorage.getTripDescriptors().put(boardEdge.getEdge(), tripDescriptor.toByteArray());
            boardEdge.setFlags(encoder.setValidityId(boardEdge.getFlags(), validityId));
            boardEdge.setFlags(encoder.setTransfers(boardEdge.getFlags(), 1));

            EdgeIteratorState alightEdge = graph.edge(
                    arrivalNode,
                    arrivalTimelineNode,
                    0.0,
                    false);
            alightEdge.setName(getRouteName(feed, trip.trip));
            setEdgeType(alightEdge, GtfsStorage.EdgeType.ALIGHT);
            while (alightEdges.size() < stopTime.stop_sequence) {
                alightEdges.add(-1);
            }
            alightEdges.add(alightEdge.getEdge());
            gtfsStorage.getStopSequences().put(alightEdge.getEdge(), stopTime.stop_sequence);
            gtfsStorage.getTripDescriptors().put(alightEdge.getEdge(), tripDescriptor.toByteArray());
            alightEdge.setFlags(encoder.setValidityId(alightEdge.getFlags(), validityId));
//                            alightEdge.setFlags(encoder.setTransfers(alightEdge.getFlags(), 1));


            EdgeIteratorState dwellEdge = graph.edge(
                    arrivalNode,
                    departureNode,
                    0.0,
                    false);
            dwellEdge.setName(getRouteName(feed, trip.trip));
            setEdgeType(dwellEdge, GtfsStorage.EdgeType.DWELL);
            dwellEdge.setFlags(encoder.setTime(dwellEdge.getFlags(), stopTime.departure_time - stopTime.arrival_time));
            if (prev == null) {
                insertInboundBlockTransfers(arrivalNodes, tripDescriptor, departureNode, stopTime, stop, validOn, zoneId);
            }
            prev = stopTime;
        }
        gtfsStorage.getBoardEdgesForTrip().put(GtfsStorage.tripKey(tripDescriptor.getTripId(), tripDescriptor.getStartTime()), boardEdges.toArray());
        gtfsStorage.getAlightEdgesForTrip().put(GtfsStorage.tripKey(tripDescriptor.getTripId(), tripDescriptor.getStartTime()), alightEdges.toArray());
        TripWithStopTimeAndArrivalNode tripWithStopTimeAndArrivalNode = new TripWithStopTimeAndArrivalNode();
        tripWithStopTimeAndArrivalNode.tripWithStopTimes = trip;
        tripWithStopTimeAndArrivalNode.arrivalNode = arrivalNode;
        arrivalNodes.add(tripWithStopTimeAndArrivalNode);
    }

    int addDelayedBoardEdge(ZoneId zoneId, GtfsRealtime.TripDescriptor tripDescriptor, int stopSequence, int departureTime, int departureNode, BitSet validOnDay) {
        Trip trip = feed.trips.get(tripDescriptor.getTripId());
        final int departureTimelineNode = i++;
        StopTime stopTime = feed.stop_times.get(new Fun.Tuple2(tripDescriptor.getTripId(), stopSequence));
        Stop stop = feed.stops.get(stopTime.stop_id);
        nodeAccess.setNode(departureTimelineNode, stop.stop_lat, stop.stop_lon);
        nodeAccess.setAdditionalNodeField(departureTimelineNode, NodeType.INTERNAL_PT.ordinal());
        times.put(departureTimelineNode, departureTime);
        departureTimelineNodes.put(stopTime.stop_id, new TimelineNodeIdWithTripId(departureTimelineNode, tripDescriptor.getTripId(), trip.route_id));

        int dayShift = departureTime / (24 * 60 * 60);
        GtfsStorage.Validity validOn = new GtfsStorage.Validity(getValidOn(validOnDay, dayShift), zoneId, startDate);
        int validityId;
        if (gtfsStorage.getOperatingDayPatterns().containsKey(validOn)) {
            validityId = gtfsStorage.getOperatingDayPatterns().get(validOn);
        } else {
            validityId = gtfsStorage.getOperatingDayPatterns().size();
            gtfsStorage.getOperatingDayPatterns().put(validOn, validityId);
        }

        EdgeIteratorState boardEdge = graph.edge(
                departureTimelineNode,
                departureNode,
                0.0,
                false);
        boardEdge.setName(getRouteName(feed, trip));
        setEdgeType(boardEdge, GtfsStorage.EdgeType.BOARD);
        gtfsStorage.getStopSequences().put(boardEdge.getEdge(), stopSequence);
        gtfsStorage.getTripDescriptors().put(boardEdge.getEdge(), tripDescriptor.toByteArray());
        boardEdge.setFlags(encoder.setValidityId(boardEdge.getFlags(), validityId));
        boardEdge.setFlags(encoder.setTransfers(boardEdge.getFlags(), 1));
        return boardEdge.getEdge();
    }

    private void wireUpAndAndConnectArrivalTimeline(Stop toStop, int stopExitNode, NavigableSet<Fun.Tuple2<Integer, Integer>> timeNodes, ZoneId zoneId) {
        int time = 0;
        int prev = -1;
        for (Fun.Tuple2<Integer, Integer> e : timeNodes.descendingSet()) {
            EdgeIteratorState leaveTimeExpandedNetworkEdge = graph.edge(e.b, stopExitNode, 0.0, false);
            setEdgeType(leaveTimeExpandedNetworkEdge, GtfsStorage.EdgeType.LEAVE_TIME_EXPANDED_NETWORK);
            int arrivalTime = e.a;
            leaveTimeExpandedNetworkEdge.setFlags(encoder.setTime(leaveTimeExpandedNetworkEdge.getFlags(), arrivalTime));
            setFeedIdWithTimezone(leaveTimeExpandedNetworkEdge, new GtfsStorage.FeedIdWithTimezone(id, zoneId));
            if (prev != -1) {
                EdgeIteratorState edge = graph.edge(e.b, prev, 0.0, false);
                setEdgeType(edge, GtfsStorage.EdgeType.WAIT_ARRIVAL);
                edge.setName(toStop.stop_name);
                edge.setFlags(encoder.setTime(edge.getFlags(), time-e.a));
            }
            time = e.a;
            prev = e.b;
        }
    }

    private void setFeedIdWithTimezone(EdgeIteratorState leaveTimeExpandedNetworkEdge, GtfsStorage.FeedIdWithTimezone validOn) {
        int validityId;
        if (gtfsStorage.getWritableTimeZones().containsKey(validOn)) {
            validityId = gtfsStorage.getWritableTimeZones().get(validOn);
        } else {
            validityId = gtfsStorage.getWritableTimeZones().size();
            gtfsStorage.getWritableTimeZones().put(validOn, validityId);
        }
        leaveTimeExpandedNetworkEdge.setFlags(encoder.setValidityId(leaveTimeExpandedNetworkEdge.getFlags(), validityId));
    }

    private void wireUpAndAndConnectDepartureTimeline(Stop toStop, String toRouteId, int stopEnterNode, NavigableSet<Fun.Tuple2<Integer, Integer>> timeNodes, ZoneId zoneId) {
        int time = 0;
        int prev = -1;
        for (Fun.Tuple2<Integer, Integer> e : timeNodes.descendingSet()) {
            EdgeIteratorState enterTimeExpandedNetworkEdge = graph.edge(stopEnterNode, e.b, 0.0, false);
            enterTimeExpandedNetworkEdge.setName(toStop.stop_name);
            setEdgeType(enterTimeExpandedNetworkEdge, GtfsStorage.EdgeType.ENTER_TIME_EXPANDED_NETWORK);
            enterTimeExpandedNetworkEdge.setFlags(encoder.setTime(enterTimeExpandedNetworkEdge.getFlags(), e.a));
            setFeedIdWithTimezone(enterTimeExpandedNetworkEdge, new GtfsStorage.FeedIdWithTimezone(id, zoneId));
            if (prev != -1) {
                EdgeIteratorState edge = graph.edge(e.b, prev, 0.0, false);
                setEdgeType(edge, GtfsStorage.EdgeType.WAIT);
                edge.setName(toStop.stop_name);
                edge.setFlags(encoder.setTime(edge.getFlags(), time-e.a));
            }
            time = e.a;
            prev = e.b;
        }
        if (!timeNodes.isEmpty()) {
            EdgeIteratorState edge = graph.edge(timeNodes.last().b, timeNodes.first().b, 0.0, false);
            int rolloverTime = 24 * 60 * 60 - timeNodes.last().a + timeNodes.first().a;
            setEdgeType(edge, GtfsStorage.EdgeType.OVERNIGHT);
            edge.setName(toStop.stop_name);
            edge.setFlags(encoder.setTime(edge.getFlags(), rolloverTime));
        }
    }

    private void insertInboundBlockTransfers(List<TripWithStopTimeAndArrivalNode> arrivalNodes, GtfsRealtime.TripDescriptor tripDescriptor, int departureNode, StopTime stopTime, Stop stop, GtfsStorage.Validity validOn, ZoneId zoneId) {
        BitSet accumulatorValidity = new BitSet(validOn.validity.size());
        accumulatorValidity.or(validOn.validity);
        EdgeIteratorState edge;
        ListIterator<TripWithStopTimeAndArrivalNode> li = arrivalNodes.listIterator(arrivalNodes.size());
        while(li.hasPrevious() && accumulatorValidity.cardinality() > 0) {
            TripWithStopTimeAndArrivalNode lastTrip = li.previous();
            int dwellTime = times.get(departureNode) - times.get(lastTrip.arrivalNode);
            if (dwellTime >= 0 && accumulatorValidity.intersects(lastTrip.tripWithStopTimes.validOnDay)) {
                BitSet blockTransferValidity = new BitSet(validOn.validity.size());
                blockTransferValidity.or(validOn.validity);
                blockTransferValidity.and(accumulatorValidity);
                GtfsStorage.Validity blockTransferValidOn = new GtfsStorage.Validity(blockTransferValidity, zoneId, startDate);
                int blockTransferValidityId;
                if (gtfsStorage.getOperatingDayPatterns().containsKey(blockTransferValidOn)) {
                    blockTransferValidityId = gtfsStorage.getOperatingDayPatterns().get(blockTransferValidOn);
                } else {
                    blockTransferValidityId = gtfsStorage.getOperatingDayPatterns().size();
                    gtfsStorage.getOperatingDayPatterns().put(blockTransferValidOn, blockTransferValidityId);
                }
                nodeAccess.setNode(i++, stop.stop_lat, stop.stop_lon);
                nodeAccess.setAdditionalNodeField(i-1, NodeType.INTERNAL_PT.ordinal());
                edge = graph.edge(
                        lastTrip.arrivalNode,
                        i-1,
                        0.0,
                        false);
                setEdgeType(edge, GtfsStorage.EdgeType.TRANSFER);
                edge.setFlags(encoder.setTime(edge.getFlags(), dwellTime));
                edge = graph.edge(
                        i-1,
                        departureNode,
                        0.0,
                        false);
                setEdgeType(edge, GtfsStorage.EdgeType.BOARD);
                edge.setFlags(encoder.setValidityId(edge.getFlags(), blockTransferValidityId));
                gtfsStorage.getStopSequences().put(edge.getEdge(), stopTime.stop_sequence);
                gtfsStorage.getTripDescriptors().put(edge.getEdge(), tripDescriptor.toByteArray());
                accumulatorValidity.andNot(lastTrip.tripWithStopTimes.validOnDay);
            }
        }
    }

    private Iterable<StopTime> getInterpolatedStopTimesForTrip(String trip_id) {
        try {
            return feed.getInterpolatedStopTimesForTrip(trip_id);
        } catch (GTFSFeed.FirstAndLastStopsDoNotHaveTimes e) {
            throw new RuntimeException(e);
        }
    }

    private void insertInboundTransfers(String fromStopId, String from_route_id, int minimumTransferTime, SortedSet<Fun.Tuple2<Integer, Integer>> toStopTimelineNode) {
        int stationNode = gtfsStorage.getStationNodes().get(fromStopId);
        EdgeIterator i = graph.createEdgeExplorer().setBaseNode(stationNode);
        while (i.next()) {
            GtfsStorage.EdgeType edgeType = encoder.getEdgeType(i.getFlags());
            if (edgeType == GtfsStorage.EdgeType.EXIT_PT) {
                String routeId = gtfsStorage.getRoutes().get(i.getEdge());
                if (from_route_id == null || from_route_id.equals(routeId)) {
                    EdgeIterator j = graph.createEdgeExplorer().setBaseNode(i.getAdjNode());
                    while (j.next()) {
                        GtfsStorage.EdgeType edgeType2 = encoder.getEdgeType(j.getFlags());
                        if (edgeType2 == GtfsStorage.EdgeType.LEAVE_TIME_EXPANDED_NETWORK) {
                            int arrivalTime = (int) encoder.getTime(j.getFlags());
                            SortedSet<Fun.Tuple2<Integer, Integer>> tailSet = toStopTimelineNode.tailSet(new Fun.Tuple2<>(arrivalTime + minimumTransferTime, -1));
                            if (!tailSet.isEmpty()) {
                                Fun.Tuple2<Integer, Integer> e = tailSet.first();
                                EdgeIteratorState edge = graph.edge(j.getAdjNode(), e.b, 0.0, false);
                                setEdgeType(edge, GtfsStorage.EdgeType.TRANSFER);
                                edge.setFlags(encoder.setTime(edge.getFlags(), e.a - arrivalTime));
                            }
                        }
                    }
                }
            }
        }
    }

    private void insertOutboundTransfers(String toStopId, String toRouteId, int minimumTransferTime, SortedSet<Fun.Tuple2<Integer, Integer>> fromStopTimelineNodes) {
        int stationNode = gtfsStorage.getStationNodes().get(toStopId);
        EdgeIterator i = graph.getBaseGraph().createEdgeExplorer().setBaseNode(stationNode);
        while (i.next()) {
            GtfsStorage.EdgeType edgeType = encoder.getEdgeType(i.getFlags());
            if (edgeType == GtfsStorage.EdgeType.ENTER_PT) {
                String routeId = gtfsStorage.getRoutes().get(i.getEdge());
                if (toRouteId == null || toRouteId.equals(routeId)) {
                    fromStopTimelineNodes.forEach(e -> {
                        EdgeIterator j = graph.getBaseGraph().createEdgeExplorer().setBaseNode(i.getAdjNode());
                        while (j.next()) {
                            GtfsStorage.EdgeType edgeType2 = encoder.getEdgeType(j.getFlags());
                            if (edgeType2 == GtfsStorage.EdgeType.ENTER_TIME_EXPANDED_NETWORK) {
                                int departureTime = (int) encoder.getTime(j.getFlags());
                                if (departureTime < e.a + minimumTransferTime) {
                                    continue;
                                }
                                EdgeIteratorState edge = graph.edge(e.b, j.getAdjNode(), 0.0, false);
                                setEdgeType(edge, GtfsStorage.EdgeType.TRANSFER);
                                edge.setFlags(encoder.setTime(edge.getFlags(), departureTime - e.a));
                                break;
                            }
                        }
                    });
                }
            }
        }
    }

    private String getRouteName(GTFSFeed feed, Trip trip) {
        Route route = feed.routes.get(trip.route_id);
        String routePart = route != null ? (route.route_long_name != null ? route.route_long_name : route.route_short_name) : "extra";
        return routePart + " " + trip.trip_headsign;
    }

    private void setEdgeType(EdgeIteratorState edge, GtfsStorage.EdgeType edgeType) {
        edge.setFlags(encoder.setEdgeType(edge.getFlags(), edgeType));
    }

    private BitSet getValidOn(BitSet validOnDay, int dayShift) {
        if (dayShift == 0) {
            return validOnDay;
        } else {
            BitSet bitSet = new BitSet(validOnDay.length() + 1);
            for (int i=0; i<validOnDay.length(); i++) {
                if (validOnDay.get(i)) {
                    bitSet.set(i+1);
                }
            }
            return bitSet;
        }
    }

}<|MERGE_RESOLUTION|>--- conflicted
+++ resolved
@@ -258,12 +258,6 @@
                     NavigableSet<Fun.Tuple2<Integer, Integer>> timeNodes = sorted(timelineNodesWithTripId);
                     Iterator<Fun.Tuple2<Integer, Integer>> realtimeTimelineIterator = timeNodes.iterator();
                     NavigableSet<Fun.Tuple2<Integer, Integer>> staticTimelineNodesForRoute = findDepartureTimelineNodesForRoute(stationNode, routeId).collect(Collectors.toCollection(TreeSet::new));
-<<<<<<< HEAD
-                    System.out.println("s --");
-                    staticTimelineNodesForRoute.forEach(System.out::println);
-                    System.out.println("d --");
-=======
->>>>>>> 06eb2ead
                     realtimeTimelineIterator.forEachRemaining(timelineNode -> {
                         SortedSet<Fun.Tuple2<Integer, Integer>> headSet = staticTimelineNodesForRoute.headSet(timelineNode);
                         if(!headSet.isEmpty()) {
@@ -271,38 +265,14 @@
                             EdgeIteratorState edge = graph.edge(before.b, timelineNode.b,0.0, false);
                             setEdgeType(edge, GtfsStorage.EdgeType.WAIT);
                             edge.setFlags(encoder.setTime(edge.getFlags(), timelineNode.a-before.a));
-<<<<<<< HEAD
-                            System.out.println(" "+ before);
                         }
                         SortedSet<Fun.Tuple2<Integer, Integer>> tailSet = staticTimelineNodesForRoute.tailSet(timelineNode);
-                        System.out.println(timelineNode);
-=======
-                        }
-                        SortedSet<Fun.Tuple2<Integer, Integer>> tailSet = staticTimelineNodesForRoute.tailSet(timelineNode);
->>>>>>> 06eb2ead
                         if (!tailSet.isEmpty()) {
                             Fun.Tuple2<Integer, Integer> after = tailSet.first();
                             EdgeIteratorState edge = graph.edge(timelineNode.b, after.b, 0.0, false);
                             setEdgeType(edge, GtfsStorage.EdgeType.WAIT);
                             edge.setFlags(encoder.setTime(edge.getFlags(), after.a-timelineNode.a));
 
-<<<<<<< HEAD
-                            System.out.println(" "+ after);
-                            EdgeIterator ei = graph.getBaseGraph().createEdgeExplorer(new DefaultEdgeFilter(encoder, true, false)).setBaseNode(after.b);
-                            while(ei.next()) {
-                                if (encoder.getEdgeType(ei.getFlags()) == GtfsStorage.EdgeType.TRANSFER) {
-                                    System.out.println("   "+ei+"   @"+Long.toString(after.a-encoder.getTime(ei.getFlags())));
-                                }
-                            }
-
-                        }
-
-                        // Likely doesn't help because has to be inserted "in order".
-                        EdgeIteratorState edge = graph.edge(platformNode, timelineNode.b, 0.0, false);
-                        setEdgeType(edge, GtfsStorage.EdgeType.ENTER_TIME_EXPANDED_NETWORK);
-                        System.out.println("furz");
-                        System.out.println(edge);
-=======
 //                            System.out.println(" "+ after);
 //                            EdgeIterator ei = graph.getBaseGraph().createEdgeExplorer(new DefaultEdgeFilter(encoder, true, false)).setBaseNode(after.b);
 //                            while(ei.next()) {
@@ -315,7 +285,6 @@
 
                         EdgeIteratorState edge = graph.edge(platformNode, timelineNode.b, 0.0, false);
                         setEdgeType(edge, GtfsStorage.EdgeType.ENTER_TIME_EXPANDED_NETWORK);
->>>>>>> 06eb2ead
                         edge.setFlags(encoder.setTime(edge.getFlags(), timelineNode.a));
                         setFeedIdWithTimezone(edge, new GtfsStorage.FeedIdWithTimezone(id, zoneId));
                     });
@@ -327,11 +296,7 @@
                     setEdgeType(entryEdge, GtfsStorage.EdgeType.ENTER_PT);
                     entryEdge.setName(stop.stop_name);
                     NavigableSet<Fun.Tuple2<Integer, Integer>> timeNodes = sorted(timelineNodesWithTripId);
-<<<<<<< HEAD
                     wireUpAndAndConnectDepartureTimeline(stop, routeId,stopEnterNode, timeNodes, zoneId);
-=======
-                    wireUpAndAndConnectDepartureTimeline(stop, routeId,stopEnterNode, timeNodes);
->>>>>>> 06eb2ead
                 }
             });
             final Map<String, List<TimelineNodeIdWithTripId>> arrivalTimelineNodesByRoute = arrivalTimelineNodes.get(stop.stop_id).stream().collect(Collectors.groupingBy(t -> t.routeId));
@@ -342,16 +307,8 @@
                 if (platformNode != -1) {
                     Iterator<Fun.Tuple2<Integer, Integer>> realtimeTimelineIterator = timeNodes.iterator();
                     realtimeTimelineIterator.forEachRemaining(timelineNode -> {
-<<<<<<< HEAD
-                        System.out.println("pups");
-                        // Likely doesn't help because has to be inserted "in order".
                         EdgeIteratorState edge = graph.edge(timelineNode.b, platformNode, 0.0, false);
                         setEdgeType(edge, GtfsStorage.EdgeType.LEAVE_TIME_EXPANDED_NETWORK);
-                        System.out.println(edge);
-=======
-                        EdgeIteratorState edge = graph.edge(timelineNode.b, platformNode, 0.0, false);
-                        setEdgeType(edge, GtfsStorage.EdgeType.LEAVE_TIME_EXPANDED_NETWORK);
->>>>>>> 06eb2ead
                         edge.setFlags(encoder.setTime(edge.getFlags(), timelineNode.a));
                         setFeedIdWithTimezone(edge, new GtfsStorage.FeedIdWithTimezone(id, zoneId));
                     });
@@ -362,11 +319,7 @@
                     EdgeIteratorState exitEdge = graph.edge(stopExitNode, stationNode, 0.0, false);
                     setEdgeType(exitEdge, GtfsStorage.EdgeType.EXIT_PT);
                     exitEdge.setName(stop.stop_name);
-<<<<<<< HEAD
                     wireUpAndAndConnectArrivalTimeline(stop, stopExitNode, timeNodes, zoneId);
-=======
-                    wireUpAndAndConnectArrivalTimeline(stop, routeId,stopExitNode, timeNodes);
->>>>>>> 06eb2ead
                 }
                 final Optional<Transfer> withinStationTransfer = transfers.getTransfersFromStop(stop.stop_id, routeId).stream().filter(t -> t.from_stop_id.equals(stop.stop_id)).findAny();
                 if (!withinStationTransfer.isPresent()) {
