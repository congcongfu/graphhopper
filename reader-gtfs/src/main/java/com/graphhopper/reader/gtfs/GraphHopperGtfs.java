/*
 *  Licensed to GraphHopper GmbH under one or more contributor
 *  license agreements. See the NOTICE file distributed with this work for
 *  additional information regarding copyright ownership.
 *
 *  GraphHopper GmbH licenses this file to you under the Apache License,
 *  Version 2.0 (the "License"); you may not use this file except in
 *  compliance with the License. You may obtain a copy of the License at
 *
 *       http://www.apache.org/licenses/LICENSE-2.0
 *
 *  Unless required by applicable law or agreed to in writing, software
 *  distributed under the License is distributed on an "AS IS" BASIS,
 *  WITHOUT WARRANTIES OR CONDITIONS OF ANY KIND, either express or implied.
 *  See the License for the specific language governing permissions and
 *  limitations under the License.
 */

package com.graphhopper.reader.gtfs;

import com.conveyal.gtfs.GTFSFeed;
import com.conveyal.gtfs.model.Transfer;
import com.google.transit.realtime.GtfsRealtime;
import com.graphhopper.*;
import com.graphhopper.reader.osm.OSMReader;
import com.graphhopper.routing.QueryGraph;
import com.graphhopper.routing.VirtualEdgeIteratorState;
import com.graphhopper.routing.subnetwork.PrepareRoutingSubnetworks;
import com.graphhopper.routing.util.DefaultEdgeFilter;
import com.graphhopper.routing.util.EdgeFilter;
import com.graphhopper.routing.util.EncodingManager;
import com.graphhopper.routing.weighting.FastestWeighting;
import com.graphhopper.routing.weighting.Weighting;
import com.graphhopper.storage.*;
import com.graphhopper.storage.index.LocationIndex;
import com.graphhopper.storage.index.LocationIndexTree;
import com.graphhopper.storage.index.QueryResult;
import com.graphhopper.util.*;
import com.graphhopper.util.exceptions.PointNotFoundException;
import com.graphhopper.util.shapes.GHPoint;

import javax.inject.Inject;
import javax.ws.rs.BeanParam;
import javax.ws.rs.GET;
import javax.ws.rs.Path;
import javax.ws.rs.Produces;
import javax.ws.rs.core.MediaType;
import java.io.File;
import java.io.IOException;
import java.time.Instant;
import java.time.format.DateTimeParseException;
import java.util.*;
import java.util.function.Consumer;
import java.util.stream.Collectors;
import java.util.stream.Stream;
import java.util.zip.ZipFile;

import static com.graphhopper.util.Parameters.PT.PROFILE_QUERY;

@Path("route")
public final class GraphHopperGtfs {

    public static class Factory {
        private final TranslationMap translationMap;
        private final PtFlagEncoder flagEncoder;
        private final GraphHopperStorage graphHopperStorage;
        private final LocationIndex locationIndex;
        private final GtfsStorage gtfsStorage;

        private Factory(PtFlagEncoder flagEncoder, TranslationMap translationMap, GraphHopperStorage graphHopperStorage, LocationIndex locationIndex, GtfsStorage gtfsStorage) {
            this.flagEncoder = flagEncoder;
            this.translationMap = translationMap;
            this.graphHopperStorage = graphHopperStorage;
            this.locationIndex = locationIndex;
            this.gtfsStorage = gtfsStorage;
        }

        public GraphHopperGtfs createWith(GtfsRealtime.FeedMessage realtimeFeed, String agencyId) {
            Map<String, GtfsRealtime.FeedMessage> realtimeFeeds = new HashMap<>();
            realtimeFeeds.put("gtfs_0", realtimeFeed);
            return new GraphHopperGtfs(flagEncoder, translationMap, graphHopperStorage, locationIndex, gtfsStorage, RealtimeFeed.fromProtobuf(graphHopperStorage, gtfsStorage, flagEncoder, realtimeFeeds));
        }

        public GraphHopperGtfs createWithoutRealtimeFeed() {
            return new GraphHopperGtfs(flagEncoder, translationMap, graphHopperStorage, locationIndex, gtfsStorage, RealtimeFeed.empty(gtfsStorage));
        }
    }

    public static Factory createFactory(PtFlagEncoder flagEncoder, TranslationMap translationMap, GraphHopperStorage graphHopperStorage, LocationIndex locationIndex, GtfsStorage gtfsStorage) {
        return new Factory(flagEncoder, translationMap, graphHopperStorage, locationIndex, gtfsStorage);
    }

    private final TranslationMap translationMap;
    private final PtFlagEncoder flagEncoder;
    private final Weighting accessEgressWeighting;
    private final GraphHopperStorage graphHopperStorage;
    private final LocationIndex locationIndex;
    private final GtfsStorage gtfsStorage;
    private final RealtimeFeed realtimeFeed;
    private final TripFromLabel tripFromLabel;

    private class RequestHandler {
        private final int maxVisitedNodesForRequest;
        private final int limitSolutions;
        private final Instant initialTime;
        private final boolean profileQuery;
        private final boolean arriveBy;
        private final boolean ignoreTransfers;
        private final double betaTransfers;
        private final double betaWalkTime;
        private final double walkSpeedKmH;
        private final double maxWalkDistancePerLeg;
        private final int blockedRouteTypes;
        private final GHLocation enter;
        private final GHLocation exit;
        private final Translation translation;
        private final List<VirtualEdgeIteratorState> extraEdges = new ArrayList<>(realtimeFeed.getAdditionalEdges());

        private final GHResponse response = new GHResponse();
        private final Graph graphWithExtraEdges = new WrapperGraph(graphHopperStorage, extraEdges);
        private QueryGraph queryGraph = new QueryGraph(graphWithExtraEdges);
        private GraphExplorer graphExplorer;
        private int visitedNodes;

        RequestHandler(GHRequest request) {
            maxVisitedNodesForRequest = request.getHints().getInt(Parameters.Routing.MAX_VISITED_NODES, 1_000_000);
            profileQuery = request.getHints().getBool(PROFILE_QUERY, false);
            ignoreTransfers = request.getHints().getBool(Parameters.PT.IGNORE_TRANSFERS, profileQuery);
            betaTransfers = request.getHints().getDouble("beta_transfers", 0.0);
            betaWalkTime = request.getHints().getDouble("beta_walk_time", 1.0);
            limitSolutions = request.getHints().getInt(Parameters.PT.LIMIT_SOLUTIONS, profileQuery ? 5 : ignoreTransfers ? 1 : Integer.MAX_VALUE);
            final String departureTimeString = request.getHints().get(Parameters.PT.EARLIEST_DEPARTURE_TIME, "");
            try {
                initialTime = Instant.parse(departureTimeString);
            } catch (DateTimeParseException e) {
                throw new IllegalArgumentException(String.format(Locale.ROOT, "Illegal value for required parameter %s: [%s]", Parameters.PT.EARLIEST_DEPARTURE_TIME, departureTimeString));
            }
            arriveBy = request.getHints().getBool(Parameters.PT.ARRIVE_BY, false);
            walkSpeedKmH = request.getHints().getDouble(Parameters.PT.WALK_SPEED, 5.0);
            blockedRouteTypes = request.getHints().getInt(Parameters.PT.BLOCKED_ROUTE_TYPES, 0);
            translation = translationMap.getWithFallBack(request.getLocale());
            if (request.getPoints().size() != 2) {
                throw new IllegalArgumentException("Exactly 2 points have to be specified, but was:" + request.getPoints().size());
            }
            enter = request.getPoints().get(0);
            exit = request.getPoints().get(1);
            maxWalkDistancePerLeg = request.getHints().getDouble(Parameters.PT.MAX_WALK_DISTANCE_PER_LEG, Integer.MAX_VALUE);
        }

        GHResponse route() {
            return route(new Consumer<Label>() {
                @Override
                public void accept(Label label) {

                }
            });
        }

        GHResponse route(Consumer<? super Label> action) {
            StopWatch stopWatch = new StopWatch().start();

            ArrayList<QueryResult> pointQueryResults = new ArrayList<>();
            ArrayList<QueryResult> allQueryResults = new ArrayList<>();
            PointList points = new PointList(2, false);
            if (enter instanceof GHPointLocation) {
                final QueryResult closest = findClosest(((GHPointLocation) enter).ghPoint, 0);
                pointQueryResults.add(closest);
                allQueryResults.add(closest);
                points.add(closest.getSnappedPoint());
            } else if (enter instanceof GHStationLocation) {
                final String stop_id = ((GHStationLocation) enter).stop_id;
                final int node = gtfsStorage.getStationNodes().get(stop_id);
                final QueryResult station = new QueryResult(graphHopperStorage.getNodeAccess().getLat(node), graphHopperStorage.getNodeAccess().getLon(node));
                station.setClosestNode(node);
                allQueryResults.add(station);
                points.add(graphHopperStorage.getNodeAccess().getLat(node), graphHopperStorage.getNodeAccess().getLon(node));
            }
            if (exit instanceof GHPointLocation) {
                final QueryResult closest = findClosest(((GHPointLocation) exit).ghPoint, 1);
                pointQueryResults.add(closest);
                allQueryResults.add(closest);
                points.add(closest.getSnappedPoint());
            } else if (exit instanceof GHStationLocation) {
                final String stop_id = ((GHStationLocation) exit).stop_id;
                final int node = gtfsStorage.getStationNodes().get(stop_id);
                final QueryResult station = new QueryResult(graphHopperStorage.getNodeAccess().getLat(node), graphHopperStorage.getNodeAccess().getLon(node));
                station.setClosestNode(node);
                allQueryResults.add(station);
                points.add(graphHopperStorage.getNodeAccess().getLat(node), graphHopperStorage.getNodeAccess().getLon(node));
            }

            queryGraph.lookup(pointQueryResults); // modifies queryGraph and queryResults!

            response.addDebugInfo("idLookup:" + stopWatch.stop().getSeconds() + "s");

<<<<<<< HEAD
            if (separateWalkQuery) {
                if (enter instanceof GHPointLocation) {
                    substitutePointWithVirtualNode(0, false, ((GHPointLocation) enter).ghPoint, allQueryResults);
                }
                if (exit instanceof GHPointLocation) {
                    substitutePointWithVirtualNode(1, true, ((GHPointLocation) exit).ghPoint, allQueryResults);
                }
            }

=======
>>>>>>> b111c545
            int startNode;
            int destNode;
            if (arriveBy) {
                startNode = allQueryResults.get(1).getClosestNode();
                destNode = allQueryResults.get(0).getClosestNode();
            } else {
                startNode = allQueryResults.get(0).getClosestNode();
                destNode = allQueryResults.get(1).getClosestNode();
            }
<<<<<<< HEAD
            List<Label> solutions = findPaths(startNode, destNode, action);
            parseSolutionsAndAddToResponse(solutions, points);
=======
            List<List<Label.Transition>> solutions = findPaths(startNode, destNode);
            parseSolutionsAndAddToResponse(solutions, startAndEndpoint);
>>>>>>> b111c545
            return response;
        }

        private QueryResult findClosest(GHPoint point, int indexForErrorMessage) {
            final EdgeFilter filter = DefaultEdgeFilter.allEdges(graphHopperStorage.getEncodingManager().getEncoder("foot"));
            QueryResult source = locationIndex.findClosest(point.lat, point.lon, filter);
            if (!source.isValid()) {
                throw new PointNotFoundException("Cannot find point: " + point, indexForErrorMessage);
            }
            if (flagEncoder.getEdgeType(source.getClosestEdge().getFlags()) != GtfsStorage.EdgeType.HIGHWAY) {
                throw new RuntimeException(flagEncoder.getEdgeType(source.getClosestEdge().getFlags()).name());
            }
            return source;
        }

<<<<<<< HEAD
        private void parseSolutionsAndAddToResponse(List<Label> solutions, PointList waypoints) {
            for (Label solution : solutions) {
                final List<Trip.Leg> legs = tripFromLabel.getTrip(arriveBy, flagEncoder, translation, graphExplorer, accessEgressWeighting, solution);
                if (separateWalkQuery) {
                    PathWrapper accessLeg = walkPaths.get(accessNode(solution));
                    if (accessLeg != null) {
                        legs.addAll(0, accessLeg.getLegs());
                    }
                    PathWrapper egressLeg = walkPaths.get(egressNode(solution));
                    if (egressLeg != null) {
                        legs.addAll(egressLeg.getLegs());
                    }
                }
=======
        private void parseSolutionsAndAddToResponse(List<List<Label.Transition>> solutions, PointList waypoints) {
            for (List<Label.Transition> solution : solutions) {
                final List<Trip.Leg> legs = tripFromLabel.getTrip(translation, graphExplorer, accessEgressWeighting, solution);
>>>>>>> b111c545
                final PathWrapper pathWrapper = tripFromLabel.createPathWrapper(translation, waypoints, legs);
                pathWrapper.setImpossible(solution.stream().anyMatch(t -> t.label.impossible));
                pathWrapper.setTime((solution.get(solution.size()-1).label.currentTime - solution.get(0).label.currentTime));
                response.add(pathWrapper);
            }
            Comparator<PathWrapper> c = Comparator.comparingInt(p -> (p.isImpossible() ? 1 : 0));
            Comparator<PathWrapper> d = Comparator.comparingDouble(PathWrapper::getTime);
            response.getAll().sort(c.thenComparing(d));
        }

        private List<List<Label.Transition>> findPaths(int startNode, int destNode) {
            StopWatch stopWatch = new StopWatch().start();
            final GraphExplorer accessEgressGraphExplorer = new GraphExplorer(queryGraph, accessEgressWeighting, flagEncoder, gtfsStorage, realtimeFeed, !arriveBy, extraEdges, true, walkSpeedKmH);
            boolean reverse = !arriveBy;
            GtfsStorage.EdgeType edgeType = reverse ? GtfsStorage.EdgeType.EXIT_PT : GtfsStorage.EdgeType.ENTER_PT;
            MultiCriteriaLabelSetting stationRouter = new MultiCriteriaLabelSetting(accessEgressGraphExplorer, flagEncoder, reverse, maxWalkDistancePerLeg, false, false, false, maxVisitedNodesForRequest, new ArrayList<>());
            stationRouter.setBetaWalkTime(betaWalkTime);
            Iterator<Label> stationIterator = stationRouter.calcLabels(destNode, startNode, initialTime, blockedRouteTypes).iterator();
            List<Label> stationLabels = new ArrayList<>();
            while (stationIterator.hasNext()) {
                Label label = stationIterator.next();
                if (label.adjNode == startNode) {
                    stationLabels.add(label);
                    break;
                } else if (label.edge != -1 && flagEncoder.getEdgeType(accessEgressGraphExplorer.getEdgeIteratorState(label.edge, label.adjNode).getFlags()) == edgeType) {
                    stationLabels.add(label);
                }
            }
            visitedNodes += stationRouter.getVisitedNodes();
            List<List<Label.Transition>> pathsFromStations = stationLabels.stream().map(l -> new TripFromLabel(gtfsStorage, realtimeFeed).getTransitions(!arriveBy, flagEncoder, accessEgressGraphExplorer, l)).collect(Collectors.toList());

            Map<Integer, Label> reverseSettledSet = new HashMap<>();
            for (Label stationLabel : stationLabels) {
                reverseSettledSet.put(stationLabel.adjNode, stationLabel);
            }

            graphExplorer = new GraphExplorer(queryGraph, accessEgressWeighting, flagEncoder, gtfsStorage, realtimeFeed, arriveBy, extraEdges, false, walkSpeedKmH);
            List<Label> discoveredSolutions = new ArrayList<>();
            final long smallestStationLabelWeight;
            MultiCriteriaLabelSetting router = new MultiCriteriaLabelSetting(graphExplorer, flagEncoder, arriveBy, maxWalkDistancePerLeg, true, !ignoreTransfers, profileQuery, maxVisitedNodesForRequest, discoveredSolutions);
            router.setBetaTransfers(betaTransfers);
            router.setBetaWalkTime(betaWalkTime);
            if (!stationLabels.isEmpty()) {
                smallestStationLabelWeight = stationRouter.weight(stationLabels.get(0));
            } else {
                smallestStationLabelWeight = Long.MAX_VALUE;
            }
            Iterator<Label> iterator = router.calcLabels(startNode, destNode, initialTime, blockedRouteTypes).iterator();
            Map<Label, Label> originalSolutions = new HashMap<>();

            long highestWeightForDominationTest = Long.MAX_VALUE;
            while (iterator.hasNext()) {
                Label label = iterator.next();
                final long weight = router.weight(label);
                if ( (!profileQuery || discoveredSolutions.size() >= limitSolutions) && weight + smallestStationLabelWeight > highestWeightForDominationTest) {
                    break;
                }
                Label reverseLabel = reverseSettledSet.get(label.adjNode);
                if (reverseLabel != null) {
                    Label combinedSolution = new Label(label.currentTime - reverseLabel.currentTime + initialTime.toEpochMilli(), -1, label.adjNode, label.nTransfers + reverseLabel.nTransfers, label.nWalkDistanceConstraintViolations + reverseLabel.nWalkDistanceConstraintViolations, label.walkDistanceOnCurrentLeg + reverseLabel.walkDistanceOnCurrentLeg, label.departureTime, label.walkTime + reverseLabel.walkTime, 0, label.impossible, null);
                    if (router.isNotDominatedByAnyOf(combinedSolution, discoveredSolutions)) {
                        router.removeDominated(combinedSolution, discoveredSolutions);
                        if (discoveredSolutions.size() < limitSolutions) {
                            discoveredSolutions.add(combinedSolution);
                            originalSolutions.put(combinedSolution, label);
                            highestWeightForDominationTest = discoveredSolutions.stream().filter(s -> ignoreTransfers || s.nTransfers == 0).mapToLong(router::weight).max().orElse(Long.MAX_VALUE);
                        }
                    }
                }
            }

<<<<<<< HEAD
        private List<Label> findPaths(int startNode, int destNode, Consumer<? super Label> action) {
            StopWatch stopWatch = new StopWatch().start();
            graphExplorer = new GraphExplorer(queryGraph, accessEgressWeighting, flagEncoder, gtfsStorage, realtimeFeed, arriveBy, extraEdges, false, walkSpeedKmH);
            MultiCriteriaLabelSetting router = new MultiCriteriaLabelSetting(graphExplorer, flagEncoder, arriveBy, maxWalkDistancePerLeg, separateWalkQuery, !ignoreTransfers, profileQuery, maxVisitedNodesForRequest);
            router.setBetaTransfers(betaTransfers);
            final Stream<Label> labels = router.calcLabels(startNode, destNode, initialTime, blockedRouteTypes);
            List<Label> solutions = labels
                    .filter(current -> destNode == current.adjNode)
                    .limit(limitSolutions)
                    .collect(Collectors.toList());
=======
            List<List<Label.Transition>> pathsToStations = discoveredSolutions.stream()
                    .map(originalSolutions::get)
                    .map(l -> new TripFromLabel(gtfsStorage, realtimeFeed).getTransitions(arriveBy, flagEncoder, graphExplorer, l)).collect(Collectors.toList());

            List<List<Label.Transition>> paths = pathsToStations.stream().map(p -> {
                if (arriveBy) {
                    List<Label.Transition> pp = new ArrayList<>(p.subList(1, p.size()));
                    List<Label.Transition> pathFromStation = pathsFromStations.stream().filter(pfs -> pfs.get(pfs.size() - 1).label.adjNode == p.get(0).label.adjNode).findFirst().get();
                    long diff = p.get(0).label.currentTime - pathFromStation.get(pathFromStation.size() - 1).label.currentTime;
                    List<Label.Transition> patchedPathFromStation = pathFromStation.stream().map(t -> {
                        return new Label.Transition(new Label(t.label.currentTime + diff, t.label.edge, t.label.adjNode, t.label.nTransfers, t.label.nWalkDistanceConstraintViolations, t.label.walkDistanceOnCurrentLeg, t.label.departureTime, t.label.walkTime, t.label.residualDelay, t.label.impossible, null), t.edge);
                    }).collect(Collectors.toList());
                    pp.addAll(0, patchedPathFromStation);
                    return pp;
                } else {
                    List<Label.Transition> pp = new ArrayList<>(p);
                    List<Label.Transition> pathFromStation = pathsFromStations.stream().filter(pfs -> pfs.get(0).label.adjNode == p.get(p.size() - 1).label.adjNode).findFirst().get();
                    long diff = p.get(p.size() - 1).label.currentTime - pathFromStation.get(0).label.currentTime;
                    List<Label.Transition> patchedPathFromStation = pathFromStation.subList(1, pathFromStation.size()).stream().map(t -> {
                        return new Label.Transition(new Label(t.label.currentTime + diff, t.label.edge, t.label.adjNode, t.label.nTransfers, t.label.nWalkDistanceConstraintViolations, t.label.walkDistanceOnCurrentLeg, t.label.departureTime, t.label.walkTime, t.label.residualDelay, t.label.impossible, null), t.edge);
                    }).collect(Collectors.toList());
                    pp.addAll(patchedPathFromStation);
                    return pp;
                }
            }).collect(Collectors.toList());

            visitedNodes += router.getVisitedNodes();
>>>>>>> b111c545
            response.addDebugInfo("routing:" + stopWatch.stop().getSeconds() + "s");
            if (discoveredSolutions.isEmpty() && router.getVisitedNodes() >= maxVisitedNodesForRequest) {
                throw new IllegalArgumentException("No path found - maximum number of nodes exceeded: " + maxVisitedNodesForRequest);
            }
<<<<<<< HEAD
            response.getHints().put("visited_nodes.sum", router.getVisitedNodes());
            response.getHints().put("visited_nodes.average", router.getVisitedNodes());
            return solutions;
=======
            response.getHints().put("visited_nodes.sum", visitedNodes);
            response.getHints().put("visited_nodes.average", visitedNodes);
            if (discoveredSolutions.isEmpty()) {
                response.addError(new RuntimeException("No route found"));
            }
            return paths;
>>>>>>> b111c545
        }
    }

    @Inject
    public GraphHopperGtfs(PtFlagEncoder flagEncoder, TranslationMap translationMap, GraphHopperStorage graphHopperStorage, LocationIndex locationIndex, GtfsStorage gtfsStorage, RealtimeFeed realtimeFeed) {
        this.flagEncoder = flagEncoder;
        this.accessEgressWeighting = new FastestWeighting(graphHopperStorage.getEncodingManager().getEncoder("foot"));
        this.translationMap = translationMap;
        this.graphHopperStorage = graphHopperStorage;
        this.locationIndex = locationIndex;
        this.gtfsStorage = gtfsStorage;
        this.realtimeFeed = realtimeFeed;
        this.tripFromLabel = new TripFromLabel(this.gtfsStorage, this.realtimeFeed);
    }

    public static GtfsStorage createGtfsStorage() {
        return new GtfsStorage();
    }

    public static GHDirectory createGHDirectory(String graphHopperFolder) {
        return new GHDirectory(graphHopperFolder, DAType.RAM_STORE);
    }

    public static TranslationMap createTranslationMap() {
        return new TranslationMap().doImport();
    }

    public static GraphHopperStorage createOrLoad(GHDirectory directory, EncodingManager encodingManager, PtFlagEncoder ptFlagEncoder, GtfsStorage gtfsStorage, Collection<String> gtfsFiles, Collection<String> osmFiles) {
        GraphHopperStorage graphHopperStorage = new GraphHopperStorage(directory, encodingManager, false, gtfsStorage);
        if (graphHopperStorage.loadExisting()) {
            return graphHopperStorage;
        } else {
            graphHopperStorage.create(1000);
            for (String osmFile : osmFiles) {
                OSMReader osmReader = new OSMReader(graphHopperStorage);
                osmReader.setFile(new File(osmFile));
                osmReader.setCreateStorage(false);
                try {
                    osmReader.readGraph();
                } catch (IOException e) {
                    throw new RuntimeException(e);
                }
            }
            new PrepareRoutingSubnetworks(graphHopperStorage, Collections.singletonList(ptFlagEncoder)).doWork();

            int id = 0;
            for (String gtfsFile : gtfsFiles) {
                try {
                    ((GtfsStorage) graphHopperStorage.getExtension()).loadGtfsFromFile("gtfs_" + id++, new ZipFile(gtfsFile));
                } catch (IOException e) {
                    throw new RuntimeException(e);
                }
            }
            LocationIndex walkNetworkIndex;
            if (graphHopperStorage.getNodes() > 0) {
                walkNetworkIndex = new LocationIndexTree(graphHopperStorage, new RAMDirectory()).prepareIndex();
            } else {
                walkNetworkIndex = new EmptyLocationIndex();
            }
            GraphHopperGtfs graphHopperGtfs = new GraphHopperGtfs(ptFlagEncoder, createTranslationMap(), graphHopperStorage, walkNetworkIndex, gtfsStorage, RealtimeFeed.empty(gtfsStorage));
            for (int i = 0; i < id; i++) {
                GTFSFeed gtfsFeed = gtfsStorage.getGtfsFeeds().get("gtfs_" + i);
                GtfsReader gtfsReader = new GtfsReader("gtfs_" + i, graphHopperStorage, gtfsStorage, ptFlagEncoder, walkNetworkIndex);
                gtfsReader.connectStopsToStreetNetwork();
                graphHopperGtfs.getType0TransferWithTimes(gtfsFeed)
                        .forEach(t -> {
                            t.transfer.transfer_type = 2;
                            t.transfer.min_transfer_time = (int) (t.time / 1000L);
                            gtfsFeed.transfers.put(t.id, t.transfer);
                        });
                gtfsReader.readGraph();
            }
            graphHopperStorage.flush();
            return graphHopperStorage;
        }
    }


    public static LocationIndex createOrLoadIndex(GHDirectory directory, GraphHopperStorage graphHopperStorage) {
        final EdgeFilter filter = DefaultEdgeFilter.allEdges(graphHopperStorage.getEncodingManager().getEncoder("foot"));
        Graph walkNetwork = GraphSupport.filteredView(graphHopperStorage, filter);
        LocationIndex locationIndex = new LocationIndexTree(walkNetwork, directory);
        if (!locationIndex.loadExisting()) {
            locationIndex.prepareIndex();
        }
        return locationIndex;
    }

    public boolean load(String graphHopperFolder) {
        throw new IllegalStateException("We are always loaded, or we wouldn't exist.");
    }

    @GET
    @Produces(MediaType.APPLICATION_JSON)
    public GHResponse route(@ValidGHRequest @BeanParam GHRequest request) {
        return new RequestHandler(request).route();
    }

    public GHResponse routeStreaming(GHRequest request, Consumer<? super Label> action) {
        return new RequestHandler(request).route(action);
    }

    private class TransferWithTime {
        public String id;
        Transfer transfer;
        long time;
    }

    private Stream<TransferWithTime> getType0TransferWithTimes(GTFSFeed gtfsFeed) {
        return gtfsFeed.transfers.entrySet()
                .parallelStream()
                .filter(e -> e.getValue().transfer_type == 0)
                .map(e -> {
                    PointList points = new PointList(2, false);
                    final int fromnode = gtfsStorage.getStationNodes().get(e.getValue().from_stop_id);
                    final QueryResult fromstation = new QueryResult(graphHopperStorage.getNodeAccess().getLat(fromnode), graphHopperStorage.getNodeAccess().getLon(fromnode));
                    fromstation.setClosestNode(fromnode);
                    points.add(graphHopperStorage.getNodeAccess().getLat(fromnode), graphHopperStorage.getNodeAccess().getLon(fromnode));

                    final int tonode = gtfsStorage.getStationNodes().get(e.getValue().to_stop_id);
                    final QueryResult tostation = new QueryResult(graphHopperStorage.getNodeAccess().getLat(tonode), graphHopperStorage.getNodeAccess().getLon(tonode));
                    tostation.setClosestNode(tonode);
                    points.add(graphHopperStorage.getNodeAccess().getLat(tonode), graphHopperStorage.getNodeAccess().getLon(tonode));

                    QueryGraph queryGraph = new QueryGraph(graphHopperStorage);
                    queryGraph.lookup(Collections.emptyList());
                    final GraphExplorer graphExplorer = new GraphExplorer(queryGraph, accessEgressWeighting, flagEncoder, gtfsStorage, realtimeFeed, false, Collections.emptyList(), true, 5.0);

                    MultiCriteriaLabelSetting router = new MultiCriteriaLabelSetting(graphExplorer, flagEncoder, false, Double.MAX_VALUE, false, false, false, Integer.MAX_VALUE, new ArrayList<>());
                    final Stream<Label> labels = router.calcLabels(fromnode, tonode, Instant.ofEpochMilli(0), 0);
                    List<Label> solutions = labels
                            .filter(current -> tonode == current.adjNode)
                            .collect(Collectors.toList());
                    TransferWithTime transferWithTime = new TransferWithTime();
                    transferWithTime.id = e.getKey();
                    transferWithTime.transfer = e.getValue();
                    transferWithTime.time = solutions.get(0).currentTime;
                    return transferWithTime;
                });
    }

}<|MERGE_RESOLUTION|>--- conflicted
+++ resolved
@@ -193,18 +193,6 @@
 
             response.addDebugInfo("idLookup:" + stopWatch.stop().getSeconds() + "s");
 
-<<<<<<< HEAD
-            if (separateWalkQuery) {
-                if (enter instanceof GHPointLocation) {
-                    substitutePointWithVirtualNode(0, false, ((GHPointLocation) enter).ghPoint, allQueryResults);
-                }
-                if (exit instanceof GHPointLocation) {
-                    substitutePointWithVirtualNode(1, true, ((GHPointLocation) exit).ghPoint, allQueryResults);
-                }
-            }
-
-=======
->>>>>>> b111c545
             int startNode;
             int destNode;
             if (arriveBy) {
@@ -214,13 +202,8 @@
                 startNode = allQueryResults.get(0).getClosestNode();
                 destNode = allQueryResults.get(1).getClosestNode();
             }
-<<<<<<< HEAD
-            List<Label> solutions = findPaths(startNode, destNode, action);
-            parseSolutionsAndAddToResponse(solutions, points);
-=======
             List<List<Label.Transition>> solutions = findPaths(startNode, destNode);
             parseSolutionsAndAddToResponse(solutions, startAndEndpoint);
->>>>>>> b111c545
             return response;
         }
 
@@ -236,25 +219,9 @@
             return source;
         }
 
-<<<<<<< HEAD
-        private void parseSolutionsAndAddToResponse(List<Label> solutions, PointList waypoints) {
-            for (Label solution : solutions) {
-                final List<Trip.Leg> legs = tripFromLabel.getTrip(arriveBy, flagEncoder, translation, graphExplorer, accessEgressWeighting, solution);
-                if (separateWalkQuery) {
-                    PathWrapper accessLeg = walkPaths.get(accessNode(solution));
-                    if (accessLeg != null) {
-                        legs.addAll(0, accessLeg.getLegs());
-                    }
-                    PathWrapper egressLeg = walkPaths.get(egressNode(solution));
-                    if (egressLeg != null) {
-                        legs.addAll(egressLeg.getLegs());
-                    }
-                }
-=======
         private void parseSolutionsAndAddToResponse(List<List<Label.Transition>> solutions, PointList waypoints) {
             for (List<Label.Transition> solution : solutions) {
                 final List<Trip.Leg> legs = tripFromLabel.getTrip(translation, graphExplorer, accessEgressWeighting, solution);
->>>>>>> b111c545
                 final PathWrapper pathWrapper = tripFromLabel.createPathWrapper(translation, waypoints, legs);
                 pathWrapper.setImpossible(solution.stream().anyMatch(t -> t.label.impossible));
                 pathWrapper.setTime((solution.get(solution.size()-1).label.currentTime - solution.get(0).label.currentTime));
@@ -326,18 +293,6 @@
                 }
             }
 
-<<<<<<< HEAD
-        private List<Label> findPaths(int startNode, int destNode, Consumer<? super Label> action) {
-            StopWatch stopWatch = new StopWatch().start();
-            graphExplorer = new GraphExplorer(queryGraph, accessEgressWeighting, flagEncoder, gtfsStorage, realtimeFeed, arriveBy, extraEdges, false, walkSpeedKmH);
-            MultiCriteriaLabelSetting router = new MultiCriteriaLabelSetting(graphExplorer, flagEncoder, arriveBy, maxWalkDistancePerLeg, separateWalkQuery, !ignoreTransfers, profileQuery, maxVisitedNodesForRequest);
-            router.setBetaTransfers(betaTransfers);
-            final Stream<Label> labels = router.calcLabels(startNode, destNode, initialTime, blockedRouteTypes);
-            List<Label> solutions = labels
-                    .filter(current -> destNode == current.adjNode)
-                    .limit(limitSolutions)
-                    .collect(Collectors.toList());
-=======
             List<List<Label.Transition>> pathsToStations = discoveredSolutions.stream()
                     .map(originalSolutions::get)
                     .map(l -> new TripFromLabel(gtfsStorage, realtimeFeed).getTransitions(arriveBy, flagEncoder, graphExplorer, l)).collect(Collectors.toList());
@@ -365,23 +320,16 @@
             }).collect(Collectors.toList());
 
             visitedNodes += router.getVisitedNodes();
->>>>>>> b111c545
             response.addDebugInfo("routing:" + stopWatch.stop().getSeconds() + "s");
             if (discoveredSolutions.isEmpty() && router.getVisitedNodes() >= maxVisitedNodesForRequest) {
                 throw new IllegalArgumentException("No path found - maximum number of nodes exceeded: " + maxVisitedNodesForRequest);
             }
-<<<<<<< HEAD
-            response.getHints().put("visited_nodes.sum", router.getVisitedNodes());
-            response.getHints().put("visited_nodes.average", router.getVisitedNodes());
-            return solutions;
-=======
             response.getHints().put("visited_nodes.sum", visitedNodes);
             response.getHints().put("visited_nodes.average", visitedNodes);
             if (discoveredSolutions.isEmpty()) {
                 response.addError(new RuntimeException("No route found"));
             }
             return paths;
->>>>>>> b111c545
         }
     }
 
