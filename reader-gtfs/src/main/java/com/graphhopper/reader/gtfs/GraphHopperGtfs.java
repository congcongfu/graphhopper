--- conflicted
+++ resolved
@@ -270,8 +270,6 @@
                 pathWrapper.setTime((solution.currentTime - initialTime.toEpochMilli()) * (arriveBy ? -1 : 1));
                 response.add(pathWrapper);
             }
-<<<<<<< HEAD
-=======
             Comparator<PathWrapper> c = Comparator.comparingInt(p -> (p.isImpossible() ? 1 : 0));
             Comparator<PathWrapper> d = Comparator.comparingDouble(PathWrapper::getTime);
             response.getAll().sort(c.thenComparing(d));
@@ -284,7 +282,6 @@
                 }
             }
             return false;
->>>>>>> 1ce623d0
         }
 
         private int accessNode(Label solution) {
