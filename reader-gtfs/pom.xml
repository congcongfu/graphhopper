--- conflicted
+++ resolved
@@ -57,16 +57,6 @@
             <version>${slf4j.version}</version>
         </dependency>   
         <dependency>
-<<<<<<< HEAD
-            <groupId>org.slf4j</groupId>
-            <artifactId>slf4j-log4j12</artifactId>
-            <version>${slf4j.version}</version>
-        </dependency>
-        <dependency>
-            <groupId>log4j</groupId>
-            <artifactId>log4j</artifactId>
-            <version>${log4j.version}</version>
-=======
             <groupId>com.google.transit</groupId>
             <artifactId>gtfs-realtime-bindings</artifactId>
             <version>0.0.4</version>
@@ -75,7 +65,6 @@
             <groupId>io.dropwizard</groupId>
             <artifactId>dropwizard-core</artifactId>
             <version>${dropwizard.version}</version>
->>>>>>> c235e306
         </dependency>
         <dependency>
             <groupId>io.dropwizard</groupId>
@@ -92,6 +81,7 @@
             <groupId>junit</groupId>
             <artifactId>junit</artifactId>
             <version>4.12</version>
+            <scope>test</scope>
         </dependency>
         <dependency>
             <groupId>io.dropwizard</groupId>
