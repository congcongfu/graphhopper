/*
 *  Licensed to GraphHopper GmbH under one or more contributor
 *  license agreements. See the NOTICE file distributed with this work for
 *  additional information regarding copyright ownership.
 *
 *  GraphHopper GmbH licenses this file to you under the Apache License,
 *  Version 2.0 (the "License"); you may not use this file except in
 *  compliance with the License. You may obtain a copy of the License at
 *
 *       http://www.apache.org/licenses/LICENSE-2.0
 *
 *  Unless required by applicable law or agreed to in writing, software
 *  distributed under the License is distributed on an "AS IS" BASIS,
 *  WITHOUT WARRANTIES OR CONDITIONS OF ANY KIND, either express or implied.
 *  See the License for the specific language governing permissions and
 *  limitations under the License.
 */
package com.graphhopper.routing;

import com.carrotsearch.hppc.IntObjectMap;
import com.graphhopper.coll.GHIntObjectHashMap;
import com.graphhopper.routing.util.TraversalMode;
import com.graphhopper.routing.weighting.Weighting;
import com.graphhopper.storage.Graph;
import com.graphhopper.storage.SPTEntry;
import com.graphhopper.util.EdgeExplorer;
import com.graphhopper.util.EdgeIterator;
import com.graphhopper.util.EdgeIteratorState;
import com.graphhopper.util.GHUtility;

import java.util.PriorityQueue;

/**
 * Generic implementation of bidirectional Dijkstra algorithm that can be used with different shortest path entry types.
 *
 * @author Peter Karich
 * @author ammagamma
 */
public abstract class GenericDijkstraBidirection<T extends SPTEntry> extends AbstractBidirAlgo {
    protected IntObjectMap<T> bestWeightMapFrom;
    protected IntObjectMap<T> bestWeightMapTo;
    protected IntObjectMap<T> bestWeightMapOther;
    protected T currFrom;
    protected T currTo;
    protected PathBidirRef bestPath;
    PriorityQueue<T> pqOpenSetFrom;
    PriorityQueue<T> pqOpenSetTo;
    private boolean updateBestPath = true;

    public GenericDijkstraBidirection(Graph graph, Weighting weighting, TraversalMode tMode) {
        super(graph, weighting, tMode);
        int size = Math.min(Math.max(200, graph.getNodes() / 10), 150_000);
        initCollections(size);
    }

    protected void initCollections(int size) {
        pqOpenSetFrom = new PriorityQueue<>(size);
        bestWeightMapFrom = new GHIntObjectHashMap<>(size);

        pqOpenSetTo = new PriorityQueue<>(size);
        bestWeightMapTo = new GHIntObjectHashMap<>(size);
    }

    @Override
    protected void initFrom(int from, double weight) {
        currFrom = createStartEntry(from, weight, false);
        pqOpenSetFrom.add(currFrom);
        if (!traversalMode.isEdgeBased()) {
            bestWeightMapFrom.put(from, currFrom);
        }
    }

    @Override
    protected void initTo(int to, double weight) {
        currTo = createStartEntry(to, weight, true);
        pqOpenSetTo.add(currTo);
        if (!traversalMode.isEdgeBased()) {
            bestWeightMapTo.put(to, currTo);
        }
    }

    @Override
    protected void postInit(int from, int to) {
        if (!traversalMode.isEdgeBased()) {
            if (updateBestPath) {
                bestWeightMapOther = bestWeightMapFrom;
                updateBestPath(GHUtility.getEdge(graph, currFrom.adjNode, to), currFrom, to, true);
            }
        } else if (from == to) {
            // special case of identical start and end
            bestPath.sptEntry = currFrom;
            bestPath.edgeTo = currTo;
            finishedFrom = true;
            finishedTo = true;
        }
    }

    @Override
    protected Path createAndInitPath() {
        bestPath = new PathBidirRef(graph, weighting);
        return bestPath;
    }

    @Override
    protected Path extractPath() {
        if (finished())
            return bestPath.extract();

        return bestPath;
    }

    @Override
    protected double getCurrentFromWeight() {
        return currFrom.weight;
    }

    @Override
    protected double getCurrentToWeight() {
        return currTo.weight;
    }

    @Override
    boolean fillEdgesFrom() {
        if (pqOpenSetFrom.isEmpty()) {
            return false;
        }
        currFrom = pqOpenSetFrom.poll();
        visitedCountFrom++;
        if (fromEntryCanBeSkipped()) {
            return true;
        }
        if (fwdSearchCanBeStopped()) {
            return false;
        }
        bestWeightMapOther = bestWeightMapTo;
        fillEdges(currFrom, pqOpenSetFrom, bestWeightMapFrom, outEdgeExplorer, false);
        return true;
    }

    @Override
    boolean fillEdgesTo() {
        if (pqOpenSetTo.isEmpty()) {
            return false;
        }
        currTo = pqOpenSetTo.poll();
        visitedCountTo++;
        if (toEntryCanBeSkipped()) {
            return true;
        }
        if (bwdSearchCanBeStopped()) {
            return false;
        }
        bestWeightMapOther = bestWeightMapFrom;
        fillEdges(currTo, pqOpenSetTo, bestWeightMapTo, inEdgeExplorer, true);
        return true;
    }

    protected boolean fromEntryCanBeSkipped() {
        return false;
    }

    protected boolean fwdSearchCanBeStopped() {
        return false;
    }

    protected boolean toEntryCanBeSkipped() {
        return false;
    }

    protected boolean bwdSearchCanBeStopped() {
        return false;
    }

    // http://www.cs.princeton.edu/courses/archive/spr06/cos423/Handouts/EPP%20shortest%20path%20algorithms.pdf
    // a node from overlap may not be on the best path!
    // => when scanning an arc (v, w) in the forward search and w is scanned in the reverseOrder
    //    search, update extractPath = μ if df (v) + (v, w) + dr (w) < μ
    @Override
    protected boolean finished() {
        if (finishedFrom || finishedTo)
            return true;

        return currFrom.weight + currTo.weight >= bestPath.getWeight();
    }

    private void fillEdges(T currEdge, PriorityQueue<T> prioQueue,
                           IntObjectMap<T> bestWeightMap, EdgeExplorer explorer, boolean reverse) {
        EdgeIterator iter = explorer.setBaseNode(currEdge.adjNode);
        while (iter.next()) {
            if (!accept(iter, currEdge, reverse))
                continue;

            final int origEdgeId = getOrigEdgeId(iter, reverse);
            final int traversalId = getTraversalId(iter, origEdgeId, reverse);
<<<<<<< HEAD
            if (!acceptTraversalId(traversalId, reverse)) {
                continue;
            }
=======
>>>>>>> 380230a3
            final double weight = calcWeight(iter, currEdge, reverse);
            if (Double.isInfinite(weight))
                continue;
            T entry = bestWeightMap.get(traversalId);
            if (entry == null) {
                entry = createEntry(iter, origEdgeId, weight, currEdge, reverse);
                bestWeightMap.put(traversalId, entry);
                prioQueue.add(entry);
            } else if (entry.getWeightOfVisitedPath() > weight) {
                prioQueue.remove(entry);
                updateEntry(entry, iter, origEdgeId, weight, currEdge, reverse);
                prioQueue.add(entry);
            } else
                continue;

            if (updateBestPath)
                updateBestPath(iter, entry, traversalId, reverse);
        }
    }

    protected void updateBestPath(EdgeIteratorState edgeState, T entry, int traversalId, boolean reverse) {
        T entryOther = bestWeightMapOther.get(traversalId);
        if (entryOther == null)
            return;

        // update μ
        double weight = entry.getWeightOfVisitedPath() + entryOther.getWeightOfVisitedPath();
        if (traversalMode.isEdgeBased()) {
            if (entryOther.edge != entry.edge)
                throw new IllegalStateException("cannot happen for edge based execution of " + getName());

            if (entryOther.adjNode != entry.adjNode) {
                // prevents the path to contain the edge at the meeting point twice and subtracts the weight (excluding turn weight => no previous edge)
                entry = getParent(entry);
                weight -= weighting.calcWeight(edgeState, reverse, EdgeIterator.NO_EDGE);
            } else if (!traversalMode.hasUTurnSupport())
                // we detected a u-turn at meeting point, skip if not supported
                return;
        }

        if (weight < bestPath.getWeight()) {
            bestPath.setSwitchToFrom(reverse);
            bestPath.setSPTEntry(entry);
            bestPath.setSPTEntryTo(entryOther);
            bestPath.setWeight(weight);
        }
    }

    protected abstract T createStartEntry(int node, double weight, boolean reverse);

    protected abstract T createEntry(EdgeIteratorState edge, int edgeId, double weight, T parent, boolean reverse);

    protected void updateEntry(T entry, EdgeIteratorState edge, int edgeId, double weight, T parent, boolean reverse) {
        entry.edge = edge.getEdge();
        entry.weight = weight;
        entry.parent = parent;
    }

    protected abstract T getParent(T entry);

    protected boolean accept(EdgeIteratorState edge, T currEdge, boolean reverse) {
        return accept(edge, currEdge.edge);
    }

    protected int getOrigEdgeId(EdgeIteratorState edge, boolean reverse) {
        return edge.getEdge();
    }

    protected int getTraversalId(EdgeIteratorState edge, int origEdgeId, boolean reverse) {
        return traversalMode.createTraversalId(edge, reverse);
    }

    protected double calcWeight(EdgeIteratorState iter, T currEdge, boolean reverse) {
        return weighting.calcWeight(iter, reverse, currEdge.edge) + currEdge.getWeightOfVisitedPath();
    }

    IntObjectMap<T> getBestFromMap() {
        return bestWeightMapFrom;
    }

    IntObjectMap<T> getBestToMap() {
        return bestWeightMapTo;
    }

    void setBestOtherMap(IntObjectMap<T> other) {
        bestWeightMapOther = other;
    }

    protected void setUpdateBestPath(boolean b) {
        updateBestPath = b;
    }

    void setBestPath(PathBidirRef bestPath) {
        this.bestPath = bestPath;
    }

    void setFromDataStructures(GenericDijkstraBidirection<T> other) {
        pqOpenSetFrom = other.pqOpenSetFrom;
        bestWeightMapFrom = other.bestWeightMapFrom;
        finishedFrom = other.finishedFrom;
        currFrom = other.currFrom;
        visitedCountFrom = other.visitedCountFrom;
        // outEdgeExplorer
    }

    void setToDataStructures(GenericDijkstraBidirection<T> other) {
        pqOpenSetTo = other.pqOpenSetTo;
        bestWeightMapTo = other.bestWeightMapTo;
        finishedTo = other.finishedTo;
        currTo = other.currTo;
        visitedCountTo = other.visitedCountTo;
        // inEdgeExplorer
    }

}<|MERGE_RESOLUTION|>--- conflicted
+++ resolved
@@ -192,12 +192,6 @@
 
             final int origEdgeId = getOrigEdgeId(iter, reverse);
             final int traversalId = getTraversalId(iter, origEdgeId, reverse);
-<<<<<<< HEAD
-            if (!acceptTraversalId(traversalId, reverse)) {
-                continue;
-            }
-=======
->>>>>>> 380230a3
             final double weight = calcWeight(iter, currEdge, reverse);
             if (Double.isInfinite(weight))
                 continue;
