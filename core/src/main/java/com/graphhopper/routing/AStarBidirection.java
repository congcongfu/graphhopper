--- conflicted
+++ resolved
@@ -25,14 +25,7 @@
 import com.graphhopper.routing.weighting.WeightApproximator;
 import com.graphhopper.routing.weighting.Weighting;
 import com.graphhopper.storage.Graph;
-<<<<<<< HEAD
-import com.graphhopper.util.EdgeIterator;
-import com.graphhopper.util.EdgeIteratorState;
-import com.graphhopper.util.Helper;
-import com.graphhopper.util.Parameters;
-=======
 import com.graphhopper.util.*;
->>>>>>> d6f9dc44
 
 /**
  * This class implements a bidirectional A* algorithm. It is interesting to note that a
@@ -72,79 +65,6 @@
         setApproximation(defaultApprox);
     }
 
-<<<<<<< HEAD
-    @Override
-    public void init(int from, double fromWeight, int to, double toWeight) {
-        weightApprox.setFrom(from);
-        weightApprox.setTo(to);
-        super.init(from, fromWeight, to, toWeight);
-    }
-
-    @Override
-    public boolean finished() {
-        // using 'weight' is important and correct here e.g. approximation can get negative and smaller than 'weightOfVisitedPath'
-        return super.finished();
-    }
-
-    @Override
-    protected AStarEntry createStartEntry(int node, double weight, boolean reverse) {
-        // todo: can we clean this up ? seems very counter-intuitive to manipulate the opposite from/to entry here
-        AStarEntry startEntry = new AStarEntry(EdgeIterator.NO_EDGE, node, weight, weight);
-        if (reverse) {
-            if (currFrom != null) {
-                currFrom.weight += weightApprox.approximate(currFrom.adjNode, false);
-                startEntry.weight += weightApprox.approximate(node, true);
-            }
-        } else {
-            if (currTo != null) {
-                startEntry.weight += weightApprox.approximate(node, false);
-                currTo.weight += weightApprox.approximate(currTo.adjNode, true);
-            }
-        }
-        return startEntry;
-    }
-
-    @Override
-    protected AStarEntry createEntry(EdgeIteratorState edge, int edgeId, double weight, AStarEntry parent, boolean reverse) {
-        int neighborNode = edge.getAdjNode();
-        double currWeightToGoal = weightApprox.approximate(neighborNode, reverse);
-        double estimationFullWeight = weight + currWeightToGoal;
-        AStarEntry entry = new AStarEntry(edge.getEdge(), neighborNode, estimationFullWeight, weight);
-        entry.parent = parent;
-        return entry;
-    }
-
-    @Override
-    protected void updateEntry(AStarEntry entry, EdgeIteratorState edge, int edgeId, double weight, AStarEntry parent, boolean reverse) {
-        double currWeightToGoal = weightApprox.approximate(edge.getAdjNode(), reverse);
-        double estimationFullWeight = weight + currWeightToGoal;
-//        assert (entry.weight > 0.999999 * estimationFullWeight) : "Inconsistent distance estimate "
-//                + entry.weight + " vs " + estimationFullWeight + " (" + entry.weight / estimationFullWeight + "), and:"
-//                + entry.getWeightOfVisitedPath() + " vs " + weight + " (" + entry.getWeightOfVisitedPath() / weight + ")";
-        entry.edge = edge.getEdge();
-        entry.weight = estimationFullWeight;
-        entry.weightOfVisitedPath = weight;
-        entry.parent = parent;
-    }
-
-    protected AStarEntry getParent(AStarEntry entry) {
-        return entry.getParent();
-    }
-
-    @Override
-    protected boolean acceptTraversalId(int traversalId, boolean reverse) {
-        // todo: ignoreExplorationFrom/To always stays empty (?!)
-        IntHashSet ignoreExploration = reverse ? ignoreExplorationTo : ignoreExplorationFrom;
-        return !ignoreExploration.contains(traversalId);
-    }
-
-    @Override
-    protected double calcWeight(EdgeIteratorState iter, AStarEntry currEdge, boolean reverse) {
-        // TODO performance: check if the node is already existent in the opposite direction
-        // then we could avoid the approximation as we already know the exact complete path!
-        return super.calcWeight(iter, currEdge, reverse);
-    }
-=======
     @Override
     void init(int from, double fromWeight, int to, double toWeight) {
         weightApprox.setFrom(from);
@@ -199,7 +119,6 @@
         return super.calcWeight(iter, currEdge, reverse);
     }
 
->>>>>>> d6f9dc44
     public WeightApproximator getApproximation() {
         return weightApprox.getApproximation();
     }
