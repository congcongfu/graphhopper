--- conflicted
+++ resolved
@@ -25,11 +25,8 @@
 import com.graphhopper.routing.weighting.Weighting;
 import com.graphhopper.storage.*;
 import com.graphhopper.util.CmdArgs;
-<<<<<<< HEAD
 import com.graphhopper.util.Parameters;
-=======
 import com.graphhopper.util.PMap;
->>>>>>> 87997709
 import com.graphhopper.util.Parameters.CH;
 import org.slf4j.Logger;
 import org.slf4j.LoggerFactory;
@@ -58,16 +55,7 @@
     private boolean enabled = true;
     private int preparationThreads;
     private ExecutorService threadPool;
-<<<<<<< HEAD
-    private int preparationPeriodicUpdates = -1;
-    private int preparationLazyUpdates = -1;
-    private int preparationNeighborUpdates = -1;
-    private int preparationContractedNodes = -1;
-    private double preparationLogMessages = -1;
-    private PrepareContractionHierarchies.Config chConfig = new PrepareContractionHierarchies.Config();
-=======
     private PMap pMap = new PMap();
->>>>>>> 87997709
 
     public CHAlgoFactoryDecorator() {
         setPreparationThreads(1);
@@ -276,18 +264,8 @@
 
         for (Weighting weighting : getWeightings()) {
             PrepareContractionHierarchies tmpPrepareCH = new PrepareContractionHierarchies(
-<<<<<<< HEAD
-                    new GHDirectory("", DAType.RAM_INT), ghStorage, ghStorage.getGraph(CHGraph.class, weighting),
-                    weighting, traversalMode, chConfig);
-            tmpPrepareCH.setPeriodicUpdates(preparationPeriodicUpdates).
-                    setLazyUpdates(preparationLazyUpdates).
-                    setNeighborUpdates(preparationNeighborUpdates).
-                    setLogMessages(preparationLogMessages);
-
-=======
                     new GHDirectory("", DAType.RAM_INT), ghStorage, ghStorage.getGraph(CHGraph.class, weighting), traversalMode);
             tmpPrepareCH.setParams(pMap);
->>>>>>> 87997709
             addPreparation(tmpPrepareCH);
         }
     }
