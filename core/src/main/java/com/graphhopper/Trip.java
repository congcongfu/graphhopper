--- conflicted
+++ resolved
@@ -72,14 +72,9 @@
         private final Date departureTime;
         private final Date arrivalTime;
 
-<<<<<<< HEAD
         @JsonCreator
         public WalkLeg(@JsonProperty("departureLocation") String departureLocation, @JsonProperty("departureTime") Date departureTime, @JsonProperty("edges") List<EdgeIteratorState> edges, @JsonProperty("geometry") Geometry geometry, @JsonProperty("distance") double distance, @JsonProperty("instructions") InstructionList instructions, @JsonProperty("arrivalTime") Date arrivalTime) {
-            super("walk", departureLocation, departureTime, edges, geometry, distance, arrivalTime);
-=======
-        public WalkLeg(String departureLocation, Date departureTime, List<EdgeIteratorState> edges, Geometry geometry, double distance, InstructionList instructions, Date arrivalTime) {
             super("walk", departureLocation, edges, geometry, distance);
->>>>>>> 00fd5c6a
             this.instructions = instructions;
             this.departureTime = departureTime;
             this.arrivalTime = arrivalTime;
@@ -105,7 +100,6 @@
         public final String trip_id;
         public final String route_id;
 
-<<<<<<< HEAD
         @JsonCreator
         public PtLeg(@JsonProperty("stops") List<Stop> stops, @JsonProperty("departureTime") Date departureTime, @JsonProperty("edges") List<EdgeIteratorState> edges, @JsonProperty("geometry") Geometry geometry, @JsonProperty("distance") double distance, @JsonProperty("arrivalTime") Date arrivalTime, @JsonProperty("feed_id") String feedId, @JsonProperty("trip_id") String tripId, @JsonProperty("route_id") String routeId, @JsonProperty("isInSameVehicleAsPrevious") boolean isInSameVehicleAsPrevious, @JsonProperty("travelTime") long travelTime) {
             super("pt", stops.get(0).stop_name, departureTime, edges, geometry, distance, arrivalTime);
@@ -118,12 +112,8 @@
             this.stops = stops;
         }
 
-        public PtLeg(String feedId, boolean isInSameVehicleAsPrevious, String tripId, String routeId, List<EdgeIteratorState> edges, Date departureTime, List<Stop> stops, double distance, long travelTime, Date arrivalTime, Geometry geometry) {
-            super("pt", stops.get(0).stop_name, departureTime, edges, geometry, distance, arrivalTime);
-=======
         public PtLeg(String feedId, boolean isInSameVehicleAsPrevious, String tripId, String routeId, List<EdgeIteratorState> edges, List<Stop> stops, double distance, long travelTime, Geometry geometry) {
             super("pt", stops.get(0).stop_name, edges, geometry, distance);
->>>>>>> 00fd5c6a
             this.feed_id = feedId;
             this.isInSameVehicleAsPrevious = isInSameVehicleAsPrevious;
             this.trip_id = tripId;
